--- conflicted
+++ resolved
@@ -1368,8 +1368,6 @@
 		((bprv->bv_offset + bprv->bv_len) & queue_virt_boundary(q));
 }
 
-<<<<<<< HEAD
-=======
 static inline bool bio_will_gap(struct request_queue *q, struct bio *prev,
 			 struct bio *next)
 {
@@ -1390,7 +1388,6 @@
 	return bio_will_gap(req->q, bio, req->bio);
 }
 
->>>>>>> 9f30a04d
 struct work_struct;
 int kblockd_schedule_work(struct work_struct *work);
 int kblockd_schedule_delayed_work(struct delayed_work *dwork, unsigned long delay);
