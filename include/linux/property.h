--- conflicted
+++ resolved
@@ -122,11 +122,6 @@
 
 int fwnode_irq_get(const struct fwnode_handle *fwnode, unsigned int index);
 int fwnode_irq_get_byname(const struct fwnode_handle *fwnode, const char *name);
-<<<<<<< HEAD
-
-void __iomem *fwnode_iomap(struct fwnode_handle *fwnode, int index);
-=======
->>>>>>> b2638e56
 
 unsigned int device_get_child_node_count(struct device *dev);
 
