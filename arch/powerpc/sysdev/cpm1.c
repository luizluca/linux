/*
 * General Purpose functions for the global management of the
 * Communication Processor Module.
 * Copyright (c) 1997 Dan error_act (dmalek@jlc.net)
 *
 * In addition to the individual control of the communication
 * channels, there are a few functions that globally affect the
 * communication processor.
 *
 * Buffer descriptors must be allocated from the dual ported memory
 * space.  The allocator for that is here.  When the communication
 * process is reset, we reclaim the memory available.  There is
 * currently no deallocator for this memory.
 * The amount of space available is platform dependent.  On the
 * MBX, the EPPC software loads additional microcode into the
 * communication processor, and uses some of the DP ram for this
 * purpose.  Current, the first 512 bytes and the last 256 bytes of
 * memory are used.  Right now I am conservative and only use the
 * memory that can never be used for microcode.  If there are
 * applications that require more DP ram, we can expand the boundaries
 * but then we have to be careful of any downloaded microcode.
 */
#include <linux/errno.h>
#include <linux/sched.h>
#include <linux/kernel.h>
#include <linux/dma-mapping.h>
#include <linux/param.h>
#include <linux/string.h>
#include <linux/mm.h>
#include <linux/interrupt.h>
#include <linux/irq.h>
#include <linux/module.h>
#include <linux/spinlock.h>
#include <linux/slab.h>
#include <asm/page.h>
#include <asm/pgtable.h>
#include <asm/8xx_immap.h>
#include <asm/cpm1.h>
#include <asm/io.h>
#include <asm/tlbflush.h>
#include <asm/rheap.h>
#include <asm/prom.h>
#include <asm/cpm.h>

#include <asm/fs_pd.h>

#ifdef CONFIG_8xx_GPIO
#include <linux/of_gpio.h>
#endif

#define CPM_MAP_SIZE    (0x4000)

cpm8xx_t __iomem *cpmp;  /* Pointer to comm processor space */
immap_t __iomem *mpc8xx_immr;
static cpic8xx_t __iomem *cpic_reg;

static struct irq_host *cpm_pic_host;

static void cpm_mask_irq(struct irq_data *d)
{
<<<<<<< HEAD
	unsigned int cpm_vec = (unsigned int)irq_map[d->irq].hwirq;
=======
	unsigned int cpm_vec = (unsigned int)irqd_to_hwirq(d);
>>>>>>> d762f438

	clrbits32(&cpic_reg->cpic_cimr, (1 << cpm_vec));
}

static void cpm_unmask_irq(struct irq_data *d)
{
<<<<<<< HEAD
	unsigned int cpm_vec = (unsigned int)irq_map[d->irq].hwirq;
=======
	unsigned int cpm_vec = (unsigned int)irqd_to_hwirq(d);
>>>>>>> d762f438

	setbits32(&cpic_reg->cpic_cimr, (1 << cpm_vec));
}

static void cpm_end_irq(struct irq_data *d)
{
<<<<<<< HEAD
	unsigned int cpm_vec = (unsigned int)irq_map[d->irq].hwirq;
=======
	unsigned int cpm_vec = (unsigned int)irqd_to_hwirq(d);
>>>>>>> d762f438

	out_be32(&cpic_reg->cpic_cisr, (1 << cpm_vec));
}

static struct irq_chip cpm_pic = {
	.name = "CPM PIC",
	.irq_mask = cpm_mask_irq,
	.irq_unmask = cpm_unmask_irq,
	.irq_eoi = cpm_end_irq,
};

int cpm_get_irq(void)
{
	int cpm_vec;

	/* Get the vector by setting the ACK bit and then reading
	 * the register.
	 */
	out_be16(&cpic_reg->cpic_civr, 1);
	cpm_vec = in_be16(&cpic_reg->cpic_civr);
	cpm_vec >>= 11;

	return irq_linear_revmap(cpm_pic_host, cpm_vec);
}

static int cpm_pic_host_map(struct irq_host *h, unsigned int virq,
			  irq_hw_number_t hw)
{
	pr_debug("cpm_pic_host_map(%d, 0x%lx)\n", virq, hw);

	irq_set_status_flags(virq, IRQ_LEVEL);
	irq_set_chip_and_handler(virq, &cpm_pic, handle_fasteoi_irq);
	return 0;
}

/* The CPM can generate the error interrupt when there is a race condition
 * between generating and masking interrupts.  All we have to do is ACK it
 * and return.  This is a no-op function so we don't need any special
 * tests in the interrupt handler.
 */
static irqreturn_t cpm_error_interrupt(int irq, void *dev)
{
	return IRQ_HANDLED;
}

static struct irqaction cpm_error_irqaction = {
	.handler = cpm_error_interrupt,
	.name = "error",
};

static struct irq_host_ops cpm_pic_host_ops = {
	.map = cpm_pic_host_map,
};

unsigned int cpm_pic_init(void)
{
	struct device_node *np = NULL;
	struct resource res;
	unsigned int sirq = NO_IRQ, hwirq, eirq;
	int ret;

	pr_debug("cpm_pic_init\n");

	np = of_find_compatible_node(NULL, NULL, "fsl,cpm1-pic");
	if (np == NULL)
		np = of_find_compatible_node(NULL, "cpm-pic", "CPM");
	if (np == NULL) {
		printk(KERN_ERR "CPM PIC init: can not find cpm-pic node\n");
		return sirq;
	}

	ret = of_address_to_resource(np, 0, &res);
	if (ret)
		goto end;

	cpic_reg = ioremap(res.start, res.end - res.start + 1);
	if (cpic_reg == NULL)
		goto end;

	sirq = irq_of_parse_and_map(np, 0);
	if (sirq == NO_IRQ)
		goto end;

	/* Initialize the CPM interrupt controller. */
	hwirq = (unsigned int)virq_to_hw(sirq);
	out_be32(&cpic_reg->cpic_cicr,
	    (CICR_SCD_SCC4 | CICR_SCC_SCC3 | CICR_SCB_SCC2 | CICR_SCA_SCC1) |
		((hwirq/2) << 13) | CICR_HP_MASK);

	out_be32(&cpic_reg->cpic_cimr, 0);

	cpm_pic_host = irq_alloc_host(np, IRQ_HOST_MAP_LINEAR,
				      64, &cpm_pic_host_ops, 64);
	if (cpm_pic_host == NULL) {
		printk(KERN_ERR "CPM2 PIC: failed to allocate irq host!\n");
		sirq = NO_IRQ;
		goto end;
	}

	/* Install our own error handler. */
	np = of_find_compatible_node(NULL, NULL, "fsl,cpm1");
	if (np == NULL)
		np = of_find_node_by_type(NULL, "cpm");
	if (np == NULL) {
		printk(KERN_ERR "CPM PIC init: can not find cpm node\n");
		goto end;
	}

	eirq = irq_of_parse_and_map(np, 0);
	if (eirq == NO_IRQ)
		goto end;

	if (setup_irq(eirq, &cpm_error_irqaction))
		printk(KERN_ERR "Could not allocate CPM error IRQ!");

	setbits32(&cpic_reg->cpic_cicr, CICR_IEN);

end:
	of_node_put(np);
	return sirq;
}

void __init cpm_reset(void)
{
	sysconf8xx_t __iomem *siu_conf;

	mpc8xx_immr = ioremap(get_immrbase(), 0x4000);
	if (!mpc8xx_immr) {
		printk(KERN_CRIT "Could not map IMMR\n");
		return;
	}

	cpmp = &mpc8xx_immr->im_cpm;

#ifndef CONFIG_PPC_EARLY_DEBUG_CPM
	/* Perform a reset.
	*/
	out_be16(&cpmp->cp_cpcr, CPM_CR_RST | CPM_CR_FLG);

	/* Wait for it.
	*/
	while (in_be16(&cpmp->cp_cpcr) & CPM_CR_FLG);
#endif

#ifdef CONFIG_UCODE_PATCH
	cpm_load_patch(cpmp);
#endif

	/* Set SDMA Bus Request priority 5.
	 * On 860T, this also enables FEC priority 6.  I am not sure
	 * this is what we really want for some applications, but the
	 * manual recommends it.
	 * Bit 25, FAM can also be set to use FEC aggressive mode (860T).
	 */
	siu_conf = immr_map(im_siu_conf);
	out_be32(&siu_conf->sc_sdcr, 1);
	immr_unmap(siu_conf);

	cpm_muram_init();
}

static DEFINE_SPINLOCK(cmd_lock);

#define MAX_CR_CMD_LOOPS        10000

int cpm_command(u32 command, u8 opcode)
{
	int i, ret;
	unsigned long flags;

	if (command & 0xffffff0f)
		return -EINVAL;

	spin_lock_irqsave(&cmd_lock, flags);

	ret = 0;
	out_be16(&cpmp->cp_cpcr, command | CPM_CR_FLG | (opcode << 8));
	for (i = 0; i < MAX_CR_CMD_LOOPS; i++)
		if ((in_be16(&cpmp->cp_cpcr) & CPM_CR_FLG) == 0)
			goto out;

	printk(KERN_ERR "%s(): Not able to issue CPM command\n", __func__);
	ret = -EIO;
out:
	spin_unlock_irqrestore(&cmd_lock, flags);
	return ret;
}
EXPORT_SYMBOL(cpm_command);

/* Set a baud rate generator.  This needs lots of work.  There are
 * four BRGs, any of which can be wired to any channel.
 * The internal baud rate clock is the system clock divided by 16.
 * This assumes the baudrate is 16x oversampled by the uart.
 */
#define BRG_INT_CLK		(get_brgfreq())
#define BRG_UART_CLK		(BRG_INT_CLK/16)
#define BRG_UART_CLK_DIV16	(BRG_UART_CLK/16)

void
cpm_setbrg(uint brg, uint rate)
{
	u32 __iomem *bp;

	/* This is good enough to get SMCs running.....
	*/
	bp = &cpmp->cp_brgc1;
	bp += brg;
	/* The BRG has a 12-bit counter.  For really slow baud rates (or
	 * really fast processors), we may have to further divide by 16.
	 */
	if (((BRG_UART_CLK / rate) - 1) < 4096)
		out_be32(bp, (((BRG_UART_CLK / rate) - 1) << 1) | CPM_BRG_EN);
	else
		out_be32(bp, (((BRG_UART_CLK_DIV16 / rate) - 1) << 1) |
			      CPM_BRG_EN | CPM_BRG_DIV16);
}

struct cpm_ioport16 {
	__be16 dir, par, odr_sor, dat, intr;
	__be16 res[3];
};

struct cpm_ioport32b {
	__be32 dir, par, odr, dat;
};

struct cpm_ioport32e {
	__be32 dir, par, sor, odr, dat;
};

static void cpm1_set_pin32(int port, int pin, int flags)
{
	struct cpm_ioport32e __iomem *iop;
	pin = 1 << (31 - pin);

	if (port == CPM_PORTB)
		iop = (struct cpm_ioport32e __iomem *)
		      &mpc8xx_immr->im_cpm.cp_pbdir;
	else
		iop = (struct cpm_ioport32e __iomem *)
		      &mpc8xx_immr->im_cpm.cp_pedir;

	if (flags & CPM_PIN_OUTPUT)
		setbits32(&iop->dir, pin);
	else
		clrbits32(&iop->dir, pin);

	if (!(flags & CPM_PIN_GPIO))
		setbits32(&iop->par, pin);
	else
		clrbits32(&iop->par, pin);

	if (port == CPM_PORTB) {
		if (flags & CPM_PIN_OPENDRAIN)
			setbits16(&mpc8xx_immr->im_cpm.cp_pbodr, pin);
		else
			clrbits16(&mpc8xx_immr->im_cpm.cp_pbodr, pin);
	}

	if (port == CPM_PORTE) {
		if (flags & CPM_PIN_SECONDARY)
			setbits32(&iop->sor, pin);
		else
			clrbits32(&iop->sor, pin);

		if (flags & CPM_PIN_OPENDRAIN)
			setbits32(&mpc8xx_immr->im_cpm.cp_peodr, pin);
		else
			clrbits32(&mpc8xx_immr->im_cpm.cp_peodr, pin);
	}
}

static void cpm1_set_pin16(int port, int pin, int flags)
{
	struct cpm_ioport16 __iomem *iop =
		(struct cpm_ioport16 __iomem *)&mpc8xx_immr->im_ioport;

	pin = 1 << (15 - pin);

	if (port != 0)
		iop += port - 1;

	if (flags & CPM_PIN_OUTPUT)
		setbits16(&iop->dir, pin);
	else
		clrbits16(&iop->dir, pin);

	if (!(flags & CPM_PIN_GPIO))
		setbits16(&iop->par, pin);
	else
		clrbits16(&iop->par, pin);

	if (port == CPM_PORTA) {
		if (flags & CPM_PIN_OPENDRAIN)
			setbits16(&iop->odr_sor, pin);
		else
			clrbits16(&iop->odr_sor, pin);
	}
	if (port == CPM_PORTC) {
		if (flags & CPM_PIN_SECONDARY)
			setbits16(&iop->odr_sor, pin);
		else
			clrbits16(&iop->odr_sor, pin);
	}
}

void cpm1_set_pin(enum cpm_port port, int pin, int flags)
{
	if (port == CPM_PORTB || port == CPM_PORTE)
		cpm1_set_pin32(port, pin, flags);
	else
		cpm1_set_pin16(port, pin, flags);
}

int cpm1_clk_setup(enum cpm_clk_target target, int clock, int mode)
{
	int shift;
	int i, bits = 0;
	u32 __iomem *reg;
	u32 mask = 7;

	u8 clk_map[][3] = {
		{CPM_CLK_SCC1, CPM_BRG1, 0},
		{CPM_CLK_SCC1, CPM_BRG2, 1},
		{CPM_CLK_SCC1, CPM_BRG3, 2},
		{CPM_CLK_SCC1, CPM_BRG4, 3},
		{CPM_CLK_SCC1, CPM_CLK1, 4},
		{CPM_CLK_SCC1, CPM_CLK2, 5},
		{CPM_CLK_SCC1, CPM_CLK3, 6},
		{CPM_CLK_SCC1, CPM_CLK4, 7},

		{CPM_CLK_SCC2, CPM_BRG1, 0},
		{CPM_CLK_SCC2, CPM_BRG2, 1},
		{CPM_CLK_SCC2, CPM_BRG3, 2},
		{CPM_CLK_SCC2, CPM_BRG4, 3},
		{CPM_CLK_SCC2, CPM_CLK1, 4},
		{CPM_CLK_SCC2, CPM_CLK2, 5},
		{CPM_CLK_SCC2, CPM_CLK3, 6},
		{CPM_CLK_SCC2, CPM_CLK4, 7},

		{CPM_CLK_SCC3, CPM_BRG1, 0},
		{CPM_CLK_SCC3, CPM_BRG2, 1},
		{CPM_CLK_SCC3, CPM_BRG3, 2},
		{CPM_CLK_SCC3, CPM_BRG4, 3},
		{CPM_CLK_SCC3, CPM_CLK5, 4},
		{CPM_CLK_SCC3, CPM_CLK6, 5},
		{CPM_CLK_SCC3, CPM_CLK7, 6},
		{CPM_CLK_SCC3, CPM_CLK8, 7},

		{CPM_CLK_SCC4, CPM_BRG1, 0},
		{CPM_CLK_SCC4, CPM_BRG2, 1},
		{CPM_CLK_SCC4, CPM_BRG3, 2},
		{CPM_CLK_SCC4, CPM_BRG4, 3},
		{CPM_CLK_SCC4, CPM_CLK5, 4},
		{CPM_CLK_SCC4, CPM_CLK6, 5},
		{CPM_CLK_SCC4, CPM_CLK7, 6},
		{CPM_CLK_SCC4, CPM_CLK8, 7},

		{CPM_CLK_SMC1, CPM_BRG1, 0},
		{CPM_CLK_SMC1, CPM_BRG2, 1},
		{CPM_CLK_SMC1, CPM_BRG3, 2},
		{CPM_CLK_SMC1, CPM_BRG4, 3},
		{CPM_CLK_SMC1, CPM_CLK1, 4},
		{CPM_CLK_SMC1, CPM_CLK2, 5},
		{CPM_CLK_SMC1, CPM_CLK3, 6},
		{CPM_CLK_SMC1, CPM_CLK4, 7},

		{CPM_CLK_SMC2, CPM_BRG1, 0},
		{CPM_CLK_SMC2, CPM_BRG2, 1},
		{CPM_CLK_SMC2, CPM_BRG3, 2},
		{CPM_CLK_SMC2, CPM_BRG4, 3},
		{CPM_CLK_SMC2, CPM_CLK5, 4},
		{CPM_CLK_SMC2, CPM_CLK6, 5},
		{CPM_CLK_SMC2, CPM_CLK7, 6},
		{CPM_CLK_SMC2, CPM_CLK8, 7},
	};

	switch (target) {
	case CPM_CLK_SCC1:
		reg = &mpc8xx_immr->im_cpm.cp_sicr;
		shift = 0;
		break;

	case CPM_CLK_SCC2:
		reg = &mpc8xx_immr->im_cpm.cp_sicr;
		shift = 8;
		break;

	case CPM_CLK_SCC3:
		reg = &mpc8xx_immr->im_cpm.cp_sicr;
		shift = 16;
		break;

	case CPM_CLK_SCC4:
		reg = &mpc8xx_immr->im_cpm.cp_sicr;
		shift = 24;
		break;

	case CPM_CLK_SMC1:
		reg = &mpc8xx_immr->im_cpm.cp_simode;
		shift = 12;
		break;

	case CPM_CLK_SMC2:
		reg = &mpc8xx_immr->im_cpm.cp_simode;
		shift = 28;
		break;

	default:
		printk(KERN_ERR "cpm1_clock_setup: invalid clock target\n");
		return -EINVAL;
	}

	for (i = 0; i < ARRAY_SIZE(clk_map); i++) {
		if (clk_map[i][0] == target && clk_map[i][1] == clock) {
			bits = clk_map[i][2];
			break;
		}
	}

	if (i == ARRAY_SIZE(clk_map)) {
		printk(KERN_ERR "cpm1_clock_setup: invalid clock combination\n");
		return -EINVAL;
	}

	bits <<= shift;
	mask <<= shift;

	if (reg == &mpc8xx_immr->im_cpm.cp_sicr) {
		if (mode == CPM_CLK_RTX) {
			bits |= bits << 3;
			mask |= mask << 3;
		} else if (mode == CPM_CLK_RX) {
			bits <<= 3;
			mask <<= 3;
		}
	}

	out_be32(reg, (in_be32(reg) & ~mask) | bits);

	return 0;
}

/*
 * GPIO LIB API implementation
 */
#ifdef CONFIG_8xx_GPIO

struct cpm1_gpio16_chip {
	struct of_mm_gpio_chip mm_gc;
	spinlock_t lock;

	/* shadowed data register to clear/set bits safely */
	u16 cpdata;
};

static inline struct cpm1_gpio16_chip *
to_cpm1_gpio16_chip(struct of_mm_gpio_chip *mm_gc)
{
	return container_of(mm_gc, struct cpm1_gpio16_chip, mm_gc);
}

static void cpm1_gpio16_save_regs(struct of_mm_gpio_chip *mm_gc)
{
	struct cpm1_gpio16_chip *cpm1_gc = to_cpm1_gpio16_chip(mm_gc);
	struct cpm_ioport16 __iomem *iop = mm_gc->regs;

	cpm1_gc->cpdata = in_be16(&iop->dat);
}

static int cpm1_gpio16_get(struct gpio_chip *gc, unsigned int gpio)
{
	struct of_mm_gpio_chip *mm_gc = to_of_mm_gpio_chip(gc);
	struct cpm_ioport16 __iomem *iop = mm_gc->regs;
	u16 pin_mask;

	pin_mask = 1 << (15 - gpio);

	return !!(in_be16(&iop->dat) & pin_mask);
}

static void __cpm1_gpio16_set(struct of_mm_gpio_chip *mm_gc, u16 pin_mask,
	int value)
{
	struct cpm1_gpio16_chip *cpm1_gc = to_cpm1_gpio16_chip(mm_gc);
	struct cpm_ioport16 __iomem *iop = mm_gc->regs;

	if (value)
		cpm1_gc->cpdata |= pin_mask;
	else
		cpm1_gc->cpdata &= ~pin_mask;

	out_be16(&iop->dat, cpm1_gc->cpdata);
}

static void cpm1_gpio16_set(struct gpio_chip *gc, unsigned int gpio, int value)
{
	struct of_mm_gpio_chip *mm_gc = to_of_mm_gpio_chip(gc);
	struct cpm1_gpio16_chip *cpm1_gc = to_cpm1_gpio16_chip(mm_gc);
	unsigned long flags;
	u16 pin_mask = 1 << (15 - gpio);

	spin_lock_irqsave(&cpm1_gc->lock, flags);

	__cpm1_gpio16_set(mm_gc, pin_mask, value);

	spin_unlock_irqrestore(&cpm1_gc->lock, flags);
}

static int cpm1_gpio16_dir_out(struct gpio_chip *gc, unsigned int gpio, int val)
{
	struct of_mm_gpio_chip *mm_gc = to_of_mm_gpio_chip(gc);
	struct cpm1_gpio16_chip *cpm1_gc = to_cpm1_gpio16_chip(mm_gc);
	struct cpm_ioport16 __iomem *iop = mm_gc->regs;
	unsigned long flags;
	u16 pin_mask = 1 << (15 - gpio);

	spin_lock_irqsave(&cpm1_gc->lock, flags);

	setbits16(&iop->dir, pin_mask);
	__cpm1_gpio16_set(mm_gc, pin_mask, val);

	spin_unlock_irqrestore(&cpm1_gc->lock, flags);

	return 0;
}

static int cpm1_gpio16_dir_in(struct gpio_chip *gc, unsigned int gpio)
{
	struct of_mm_gpio_chip *mm_gc = to_of_mm_gpio_chip(gc);
	struct cpm1_gpio16_chip *cpm1_gc = to_cpm1_gpio16_chip(mm_gc);
	struct cpm_ioport16 __iomem *iop = mm_gc->regs;
	unsigned long flags;
	u16 pin_mask = 1 << (15 - gpio);

	spin_lock_irqsave(&cpm1_gc->lock, flags);

	clrbits16(&iop->dir, pin_mask);

	spin_unlock_irqrestore(&cpm1_gc->lock, flags);

	return 0;
}

int cpm1_gpiochip_add16(struct device_node *np)
{
	struct cpm1_gpio16_chip *cpm1_gc;
	struct of_mm_gpio_chip *mm_gc;
	struct gpio_chip *gc;

	cpm1_gc = kzalloc(sizeof(*cpm1_gc), GFP_KERNEL);
	if (!cpm1_gc)
		return -ENOMEM;

	spin_lock_init(&cpm1_gc->lock);

	mm_gc = &cpm1_gc->mm_gc;
	gc = &mm_gc->gc;

	mm_gc->save_regs = cpm1_gpio16_save_regs;
	gc->ngpio = 16;
	gc->direction_input = cpm1_gpio16_dir_in;
	gc->direction_output = cpm1_gpio16_dir_out;
	gc->get = cpm1_gpio16_get;
	gc->set = cpm1_gpio16_set;

	return of_mm_gpiochip_add(np, mm_gc);
}

struct cpm1_gpio32_chip {
	struct of_mm_gpio_chip mm_gc;
	spinlock_t lock;

	/* shadowed data register to clear/set bits safely */
	u32 cpdata;
};

static inline struct cpm1_gpio32_chip *
to_cpm1_gpio32_chip(struct of_mm_gpio_chip *mm_gc)
{
	return container_of(mm_gc, struct cpm1_gpio32_chip, mm_gc);
}

static void cpm1_gpio32_save_regs(struct of_mm_gpio_chip *mm_gc)
{
	struct cpm1_gpio32_chip *cpm1_gc = to_cpm1_gpio32_chip(mm_gc);
	struct cpm_ioport32b __iomem *iop = mm_gc->regs;

	cpm1_gc->cpdata = in_be32(&iop->dat);
}

static int cpm1_gpio32_get(struct gpio_chip *gc, unsigned int gpio)
{
	struct of_mm_gpio_chip *mm_gc = to_of_mm_gpio_chip(gc);
	struct cpm_ioport32b __iomem *iop = mm_gc->regs;
	u32 pin_mask;

	pin_mask = 1 << (31 - gpio);

	return !!(in_be32(&iop->dat) & pin_mask);
}

static void __cpm1_gpio32_set(struct of_mm_gpio_chip *mm_gc, u32 pin_mask,
	int value)
{
	struct cpm1_gpio32_chip *cpm1_gc = to_cpm1_gpio32_chip(mm_gc);
	struct cpm_ioport32b __iomem *iop = mm_gc->regs;

	if (value)
		cpm1_gc->cpdata |= pin_mask;
	else
		cpm1_gc->cpdata &= ~pin_mask;

	out_be32(&iop->dat, cpm1_gc->cpdata);
}

static void cpm1_gpio32_set(struct gpio_chip *gc, unsigned int gpio, int value)
{
	struct of_mm_gpio_chip *mm_gc = to_of_mm_gpio_chip(gc);
	struct cpm1_gpio32_chip *cpm1_gc = to_cpm1_gpio32_chip(mm_gc);
	unsigned long flags;
	u32 pin_mask = 1 << (31 - gpio);

	spin_lock_irqsave(&cpm1_gc->lock, flags);

	__cpm1_gpio32_set(mm_gc, pin_mask, value);

	spin_unlock_irqrestore(&cpm1_gc->lock, flags);
}

static int cpm1_gpio32_dir_out(struct gpio_chip *gc, unsigned int gpio, int val)
{
	struct of_mm_gpio_chip *mm_gc = to_of_mm_gpio_chip(gc);
	struct cpm1_gpio32_chip *cpm1_gc = to_cpm1_gpio32_chip(mm_gc);
	struct cpm_ioport32b __iomem *iop = mm_gc->regs;
	unsigned long flags;
	u32 pin_mask = 1 << (31 - gpio);

	spin_lock_irqsave(&cpm1_gc->lock, flags);

	setbits32(&iop->dir, pin_mask);
	__cpm1_gpio32_set(mm_gc, pin_mask, val);

	spin_unlock_irqrestore(&cpm1_gc->lock, flags);

	return 0;
}

static int cpm1_gpio32_dir_in(struct gpio_chip *gc, unsigned int gpio)
{
	struct of_mm_gpio_chip *mm_gc = to_of_mm_gpio_chip(gc);
	struct cpm1_gpio32_chip *cpm1_gc = to_cpm1_gpio32_chip(mm_gc);
	struct cpm_ioport32b __iomem *iop = mm_gc->regs;
	unsigned long flags;
	u32 pin_mask = 1 << (31 - gpio);

	spin_lock_irqsave(&cpm1_gc->lock, flags);

	clrbits32(&iop->dir, pin_mask);

	spin_unlock_irqrestore(&cpm1_gc->lock, flags);

	return 0;
}

int cpm1_gpiochip_add32(struct device_node *np)
{
	struct cpm1_gpio32_chip *cpm1_gc;
	struct of_mm_gpio_chip *mm_gc;
	struct gpio_chip *gc;

	cpm1_gc = kzalloc(sizeof(*cpm1_gc), GFP_KERNEL);
	if (!cpm1_gc)
		return -ENOMEM;

	spin_lock_init(&cpm1_gc->lock);

	mm_gc = &cpm1_gc->mm_gc;
	gc = &mm_gc->gc;

	mm_gc->save_regs = cpm1_gpio32_save_regs;
	gc->ngpio = 32;
	gc->direction_input = cpm1_gpio32_dir_in;
	gc->direction_output = cpm1_gpio32_dir_out;
	gc->get = cpm1_gpio32_get;
	gc->set = cpm1_gpio32_set;

	return of_mm_gpiochip_add(np, mm_gc);
}

static int cpm_init_par_io(void)
{
	struct device_node *np;

	for_each_compatible_node(np, NULL, "fsl,cpm1-pario-bank-a")
		cpm1_gpiochip_add16(np);

	for_each_compatible_node(np, NULL, "fsl,cpm1-pario-bank-b")
		cpm1_gpiochip_add32(np);

	for_each_compatible_node(np, NULL, "fsl,cpm1-pario-bank-c")
		cpm1_gpiochip_add16(np);

	for_each_compatible_node(np, NULL, "fsl,cpm1-pario-bank-d")
		cpm1_gpiochip_add16(np);

	/* Port E uses CPM2 layout */
	for_each_compatible_node(np, NULL, "fsl,cpm1-pario-bank-e")
		cpm2_gpiochip_add32(np);
	return 0;
}
arch_initcall(cpm_init_par_io);

#endif /* CONFIG_8xx_GPIO */<|MERGE_RESOLUTION|>--- conflicted
+++ resolved
@@ -58,33 +58,21 @@
 
 static void cpm_mask_irq(struct irq_data *d)
 {
-<<<<<<< HEAD
-	unsigned int cpm_vec = (unsigned int)irq_map[d->irq].hwirq;
-=======
 	unsigned int cpm_vec = (unsigned int)irqd_to_hwirq(d);
->>>>>>> d762f438
 
 	clrbits32(&cpic_reg->cpic_cimr, (1 << cpm_vec));
 }
 
 static void cpm_unmask_irq(struct irq_data *d)
 {
-<<<<<<< HEAD
-	unsigned int cpm_vec = (unsigned int)irq_map[d->irq].hwirq;
-=======
 	unsigned int cpm_vec = (unsigned int)irqd_to_hwirq(d);
->>>>>>> d762f438
 
 	setbits32(&cpic_reg->cpic_cimr, (1 << cpm_vec));
 }
 
 static void cpm_end_irq(struct irq_data *d)
 {
-<<<<<<< HEAD
-	unsigned int cpm_vec = (unsigned int)irq_map[d->irq].hwirq;
-=======
 	unsigned int cpm_vec = (unsigned int)irqd_to_hwirq(d);
->>>>>>> d762f438
 
 	out_be32(&cpic_reg->cpic_cisr, (1 << cpm_vec));
 }
