// SPDX-License-Identifier: GPL-2.0
#define pr_fmt(fmt) KBUILD_MODNAME ": " fmt

#include <linux/errno.h>
#include <linux/kernel.h>
#include <linux/mm.h>
#include <linux/smp.h>
#include <linux/prctl.h>
#include <linux/slab.h>
#include <linux/sched.h>
#include <linux/sched/idle.h>
#include <linux/sched/debug.h>
#include <linux/sched/task.h>
#include <linux/sched/task_stack.h>
#include <linux/init.h>
#include <linux/export.h>
#include <linux/pm.h>
#include <linux/tick.h>
#include <linux/random.h>
#include <linux/user-return-notifier.h>
#include <linux/dmi.h>
#include <linux/utsname.h>
#include <linux/stackprotector.h>
#include <linux/cpuidle.h>
#include <trace/events/power.h>
#include <linux/hw_breakpoint.h>
#include <asm/cpu.h>
#include <asm/apic.h>
#include <asm/syscalls.h>
#include <linux/uaccess.h>
#include <asm/mwait.h>
#include <asm/fpu/internal.h>
#include <asm/debugreg.h>
#include <asm/nmi.h>
#include <asm/tlbflush.h>
#include <asm/mce.h>
#include <asm/vm86.h>
#include <asm/switch_to.h>
#include <asm/desc.h>
#include <asm/prctl.h>

/*
 * per-CPU TSS segments. Threads are completely 'soft' on Linux,
 * no more per-task TSS's. The TSS size is kept cacheline-aligned
 * so they are allowed to end up in the .data..cacheline_aligned
 * section. Since TSS's are completely CPU-local, we want them
 * on exact cacheline boundaries, to eliminate cacheline ping-pong.
 */
__visible DEFINE_PER_CPU_PAGE_ALIGNED(struct tss_struct, cpu_tss_rw) = {
	.x86_tss = {
		/*
		 * .sp0 is only used when entering ring 0 from a lower
		 * privilege level.  Since the init task never runs anything
		 * but ring 0 code, there is no need for a valid value here.
		 * Poison it.
		 */
		.sp0 = (1UL << (BITS_PER_LONG-1)) + 1,
<<<<<<< HEAD
=======

#ifdef CONFIG_X86_64
		/*
		 * .sp1 is cpu_current_top_of_stack.  The init task never
		 * runs user code, but cpu_current_top_of_stack should still
		 * be well defined before the first context switch.
		 */
		.sp1 = TOP_OF_INIT_STACK,
#endif

>>>>>>> 5fa4ec9c
#ifdef CONFIG_X86_32
		.ss0 = __KERNEL_DS,
		.ss1 = __KERNEL_CS,
		.io_bitmap_base	= INVALID_IO_BITMAP_OFFSET,
#endif
	 },
#ifdef CONFIG_X86_32
	 /*
	  * Note that the .io_bitmap member must be extra-big. This is because
	  * the CPU will access an additional byte beyond the end of the IO
	  * permission bitmap. The extra byte must be all 1 bits, and must
	  * be within the limit.
	  */
	.io_bitmap		= { [0 ... IO_BITMAP_LONGS] = ~0 },
#endif
};
EXPORT_PER_CPU_SYMBOL(cpu_tss_rw);

DEFINE_PER_CPU(bool, __tss_limit_invalid);
EXPORT_PER_CPU_SYMBOL_GPL(__tss_limit_invalid);

/*
 * this gets called so that we can store lazy state into memory and copy the
 * current task into the new thread.
 */
int arch_dup_task_struct(struct task_struct *dst, struct task_struct *src)
{
	memcpy(dst, src, arch_task_struct_size);
#ifdef CONFIG_VM86
	dst->thread.vm86 = NULL;
#endif

	return fpu__copy(&dst->thread.fpu, &src->thread.fpu);
}

/*
 * Free current thread data structures etc..
 */
void exit_thread(struct task_struct *tsk)
{
	struct thread_struct *t = &tsk->thread;
	unsigned long *bp = t->io_bitmap_ptr;
	struct fpu *fpu = &t->fpu;

	if (bp) {
		struct tss_struct *tss = &per_cpu(cpu_tss_rw, get_cpu());

		t->io_bitmap_ptr = NULL;
		clear_thread_flag(TIF_IO_BITMAP);
		/*
		 * Careful, clear this in the TSS too:
		 */
		memset(tss->io_bitmap, 0xff, t->io_bitmap_max);
		t->io_bitmap_max = 0;
		put_cpu();
		kfree(bp);
	}

	free_vm86(t);

	fpu__drop(fpu);
}

void flush_thread(void)
{
	struct task_struct *tsk = current;

	flush_ptrace_hw_breakpoint(tsk);
	memset(tsk->thread.tls_array, 0, sizeof(tsk->thread.tls_array));

	fpu__clear(&tsk->thread.fpu);
}

void disable_TSC(void)
{
	preempt_disable();
	if (!test_and_set_thread_flag(TIF_NOTSC))
		/*
		 * Must flip the CPU state synchronously with
		 * TIF_NOTSC in the current running context.
		 */
		cr4_set_bits(X86_CR4_TSD);
	preempt_enable();
}

static void enable_TSC(void)
{
	preempt_disable();
	if (test_and_clear_thread_flag(TIF_NOTSC))
		/*
		 * Must flip the CPU state synchronously with
		 * TIF_NOTSC in the current running context.
		 */
		cr4_clear_bits(X86_CR4_TSD);
	preempt_enable();
}

int get_tsc_mode(unsigned long adr)
{
	unsigned int val;

	if (test_thread_flag(TIF_NOTSC))
		val = PR_TSC_SIGSEGV;
	else
		val = PR_TSC_ENABLE;

	return put_user(val, (unsigned int __user *)adr);
}

int set_tsc_mode(unsigned int val)
{
	if (val == PR_TSC_SIGSEGV)
		disable_TSC();
	else if (val == PR_TSC_ENABLE)
		enable_TSC();
	else
		return -EINVAL;

	return 0;
}

DEFINE_PER_CPU(u64, msr_misc_features_shadow);

static void set_cpuid_faulting(bool on)
{
	u64 msrval;

	msrval = this_cpu_read(msr_misc_features_shadow);
	msrval &= ~MSR_MISC_FEATURES_ENABLES_CPUID_FAULT;
	msrval |= (on << MSR_MISC_FEATURES_ENABLES_CPUID_FAULT_BIT);
	this_cpu_write(msr_misc_features_shadow, msrval);
	wrmsrl(MSR_MISC_FEATURES_ENABLES, msrval);
}

static void disable_cpuid(void)
{
	preempt_disable();
	if (!test_and_set_thread_flag(TIF_NOCPUID)) {
		/*
		 * Must flip the CPU state synchronously with
		 * TIF_NOCPUID in the current running context.
		 */
		set_cpuid_faulting(true);
	}
	preempt_enable();
}

static void enable_cpuid(void)
{
	preempt_disable();
	if (test_and_clear_thread_flag(TIF_NOCPUID)) {
		/*
		 * Must flip the CPU state synchronously with
		 * TIF_NOCPUID in the current running context.
		 */
		set_cpuid_faulting(false);
	}
	preempt_enable();
}

static int get_cpuid_mode(void)
{
	return !test_thread_flag(TIF_NOCPUID);
}

static int set_cpuid_mode(struct task_struct *task, unsigned long cpuid_enabled)
{
	if (!static_cpu_has(X86_FEATURE_CPUID_FAULT))
		return -ENODEV;

	if (cpuid_enabled)
		enable_cpuid();
	else
		disable_cpuid();

	return 0;
}

/*
 * Called immediately after a successful exec.
 */
void arch_setup_new_exec(void)
{
	/* If cpuid was previously disabled for this task, re-enable it. */
	if (test_thread_flag(TIF_NOCPUID))
		enable_cpuid();
}

static inline void switch_to_bitmap(struct tss_struct *tss,
				    struct thread_struct *prev,
				    struct thread_struct *next,
				    unsigned long tifp, unsigned long tifn)
{
	if (tifn & _TIF_IO_BITMAP) {
		/*
		 * Copy the relevant range of the IO bitmap.
		 * Normally this is 128 bytes or less:
		 */
		memcpy(tss->io_bitmap, next->io_bitmap_ptr,
		       max(prev->io_bitmap_max, next->io_bitmap_max));
		/*
		 * Make sure that the TSS limit is correct for the CPU
		 * to notice the IO bitmap.
		 */
		refresh_tss_limit();
	} else if (tifp & _TIF_IO_BITMAP) {
		/*
		 * Clear any possible leftover bits:
		 */
		memset(tss->io_bitmap, 0xff, prev->io_bitmap_max);
	}
}

void __switch_to_xtra(struct task_struct *prev_p, struct task_struct *next_p,
		      struct tss_struct *tss)
{
	struct thread_struct *prev, *next;
	unsigned long tifp, tifn;

	prev = &prev_p->thread;
	next = &next_p->thread;

	tifn = READ_ONCE(task_thread_info(next_p)->flags);
	tifp = READ_ONCE(task_thread_info(prev_p)->flags);
	switch_to_bitmap(tss, prev, next, tifp, tifn);

	propagate_user_return_notify(prev_p, next_p);

	if ((tifp & _TIF_BLOCKSTEP || tifn & _TIF_BLOCKSTEP) &&
	    arch_has_block_step()) {
		unsigned long debugctl, msk;

		rdmsrl(MSR_IA32_DEBUGCTLMSR, debugctl);
		debugctl &= ~DEBUGCTLMSR_BTF;
		msk = tifn & _TIF_BLOCKSTEP;
		debugctl |= (msk >> TIF_BLOCKSTEP) << DEBUGCTLMSR_BTF_SHIFT;
		wrmsrl(MSR_IA32_DEBUGCTLMSR, debugctl);
	}

	if ((tifp ^ tifn) & _TIF_NOTSC)
		cr4_toggle_bits_irqsoff(X86_CR4_TSD);

	if ((tifp ^ tifn) & _TIF_NOCPUID)
		set_cpuid_faulting(!!(tifn & _TIF_NOCPUID));
}

/*
 * Idle related variables and functions
 */
unsigned long boot_option_idle_override = IDLE_NO_OVERRIDE;
EXPORT_SYMBOL(boot_option_idle_override);

static void (*x86_idle)(void);

#ifndef CONFIG_SMP
static inline void play_dead(void)
{
	BUG();
}
#endif

void arch_cpu_idle_enter(void)
{
	tsc_verify_tsc_adjust(false);
	local_touch_nmi();
}

void arch_cpu_idle_dead(void)
{
	play_dead();
}

/*
 * Called from the generic idle code.
 */
void arch_cpu_idle(void)
{
	x86_idle();
}

/*
 * We use this if we don't have any better idle routine..
 */
void __cpuidle default_idle(void)
{
	trace_cpu_idle_rcuidle(1, smp_processor_id());
	safe_halt();
	trace_cpu_idle_rcuidle(PWR_EVENT_EXIT, smp_processor_id());
}
#ifdef CONFIG_APM_MODULE
EXPORT_SYMBOL(default_idle);
#endif

#ifdef CONFIG_XEN
bool xen_set_default_idle(void)
{
	bool ret = !!x86_idle;

	x86_idle = default_idle;

	return ret;
}
#endif

void stop_this_cpu(void *dummy)
{
	local_irq_disable();
	/*
	 * Remove this CPU:
	 */
	set_cpu_online(smp_processor_id(), false);
	disable_local_APIC();
	mcheck_cpu_clear(this_cpu_ptr(&cpu_info));

	/*
	 * Use wbinvd on processors that support SME. This provides support
	 * for performing a successful kexec when going from SME inactive
	 * to SME active (or vice-versa). The cache must be cleared so that
	 * if there are entries with the same physical address, both with and
	 * without the encryption bit, they don't race each other when flushed
	 * and potentially end up with the wrong entry being committed to
	 * memory.
	 */
	if (boot_cpu_has(X86_FEATURE_SME))
		native_wbinvd();
	for (;;) {
		/*
		 * Use native_halt() so that memory contents don't change
		 * (stack usage and variables) after possibly issuing the
		 * native_wbinvd() above.
		 */
		native_halt();
	}
}

/*
 * AMD Erratum 400 aware idle routine. We handle it the same way as C3 power
 * states (local apic timer and TSC stop).
 */
static void amd_e400_idle(void)
{
	/*
	 * We cannot use static_cpu_has_bug() here because X86_BUG_AMD_APIC_C1E
	 * gets set after static_cpu_has() places have been converted via
	 * alternatives.
	 */
	if (!boot_cpu_has_bug(X86_BUG_AMD_APIC_C1E)) {
		default_idle();
		return;
	}

	tick_broadcast_enter();

	default_idle();

	/*
	 * The switch back from broadcast mode needs to be called with
	 * interrupts disabled.
	 */
	local_irq_disable();
	tick_broadcast_exit();
	local_irq_enable();
}

/*
 * Intel Core2 and older machines prefer MWAIT over HALT for C1.
 * We can't rely on cpuidle installing MWAIT, because it will not load
 * on systems that support only C1 -- so the boot default must be MWAIT.
 *
 * Some AMD machines are the opposite, they depend on using HALT.
 *
 * So for default C1, which is used during boot until cpuidle loads,
 * use MWAIT-C1 on Intel HW that has it, else use HALT.
 */
static int prefer_mwait_c1_over_halt(const struct cpuinfo_x86 *c)
{
	if (c->x86_vendor != X86_VENDOR_INTEL)
		return 0;

	if (!cpu_has(c, X86_FEATURE_MWAIT) || static_cpu_has_bug(X86_BUG_MONITOR))
		return 0;

	return 1;
}

/*
 * MONITOR/MWAIT with no hints, used for default C1 state. This invokes MWAIT
 * with interrupts enabled and no flags, which is backwards compatible with the
 * original MWAIT implementation.
 */
static __cpuidle void mwait_idle(void)
{
	if (!current_set_polling_and_test()) {
		trace_cpu_idle_rcuidle(1, smp_processor_id());
		if (this_cpu_has(X86_BUG_CLFLUSH_MONITOR)) {
			mb(); /* quirk */
			clflush((void *)&current_thread_info()->flags);
			mb(); /* quirk */
		}

		__monitor((void *)&current_thread_info()->flags, 0, 0);
		if (!need_resched())
			__sti_mwait(0, 0);
		else
			local_irq_enable();
		trace_cpu_idle_rcuidle(PWR_EVENT_EXIT, smp_processor_id());
	} else {
		local_irq_enable();
	}
	__current_clr_polling();
}

void select_idle_routine(const struct cpuinfo_x86 *c)
{
#ifdef CONFIG_SMP
	if (boot_option_idle_override == IDLE_POLL && smp_num_siblings > 1)
		pr_warn_once("WARNING: polling idle and HT enabled, performance may degrade\n");
#endif
	if (x86_idle || boot_option_idle_override == IDLE_POLL)
		return;

	if (boot_cpu_has_bug(X86_BUG_AMD_E400)) {
		pr_info("using AMD E400 aware idle routine\n");
		x86_idle = amd_e400_idle;
	} else if (prefer_mwait_c1_over_halt(c)) {
		pr_info("using mwait in idle threads\n");
		x86_idle = mwait_idle;
	} else
		x86_idle = default_idle;
}

void amd_e400_c1e_apic_setup(void)
{
	if (boot_cpu_has_bug(X86_BUG_AMD_APIC_C1E)) {
		pr_info("Switch to broadcast mode on CPU%d\n", smp_processor_id());
		local_irq_disable();
		tick_broadcast_force();
		local_irq_enable();
	}
}

void __init arch_post_acpi_subsys_init(void)
{
	u32 lo, hi;

	if (!boot_cpu_has_bug(X86_BUG_AMD_E400))
		return;

	/*
	 * AMD E400 detection needs to happen after ACPI has been enabled. If
	 * the machine is affected K8_INTP_C1E_ACTIVE_MASK bits are set in
	 * MSR_K8_INT_PENDING_MSG.
	 */
	rdmsr(MSR_K8_INT_PENDING_MSG, lo, hi);
	if (!(lo & K8_INTP_C1E_ACTIVE_MASK))
		return;

	boot_cpu_set_bug(X86_BUG_AMD_APIC_C1E);

	if (!boot_cpu_has(X86_FEATURE_NONSTOP_TSC))
		mark_tsc_unstable("TSC halt in AMD C1E");
	pr_info("System has AMD C1E enabled\n");
}

static int __init idle_setup(char *str)
{
	if (!str)
		return -EINVAL;

	if (!strcmp(str, "poll")) {
		pr_info("using polling idle threads\n");
		boot_option_idle_override = IDLE_POLL;
		cpu_idle_poll_ctrl(true);
	} else if (!strcmp(str, "halt")) {
		/*
		 * When the boot option of idle=halt is added, halt is
		 * forced to be used for CPU idle. In such case CPU C2/C3
		 * won't be used again.
		 * To continue to load the CPU idle driver, don't touch
		 * the boot_option_idle_override.
		 */
		x86_idle = default_idle;
		boot_option_idle_override = IDLE_HALT;
	} else if (!strcmp(str, "nomwait")) {
		/*
		 * If the boot option of "idle=nomwait" is added,
		 * it means that mwait will be disabled for CPU C2/C3
		 * states. In such case it won't touch the variable
		 * of boot_option_idle_override.
		 */
		boot_option_idle_override = IDLE_NOMWAIT;
	} else
		return -1;

	return 0;
}
early_param("idle", idle_setup);

unsigned long arch_align_stack(unsigned long sp)
{
	if (!(current->personality & ADDR_NO_RANDOMIZE) && randomize_va_space)
		sp -= get_random_int() % 8192;
	return sp & ~0xf;
}

unsigned long arch_randomize_brk(struct mm_struct *mm)
{
	return randomize_page(mm->brk, 0x02000000);
}

/*
 * Called from fs/proc with a reference on @p to find the function
 * which called into schedule(). This needs to be done carefully
 * because the task might wake up and we might look at a stack
 * changing under us.
 */
unsigned long get_wchan(struct task_struct *p)
{
	unsigned long start, bottom, top, sp, fp, ip, ret = 0;
	int count = 0;

	if (!p || p == current || p->state == TASK_RUNNING)
		return 0;

	if (!try_get_task_stack(p))
		return 0;

	start = (unsigned long)task_stack_page(p);
	if (!start)
		goto out;

	/*
	 * Layout of the stack page:
	 *
	 * ----------- topmax = start + THREAD_SIZE - sizeof(unsigned long)
	 * PADDING
	 * ----------- top = topmax - TOP_OF_KERNEL_STACK_PADDING
	 * stack
	 * ----------- bottom = start
	 *
	 * The tasks stack pointer points at the location where the
	 * framepointer is stored. The data on the stack is:
	 * ... IP FP ... IP FP
	 *
	 * We need to read FP and IP, so we need to adjust the upper
	 * bound by another unsigned long.
	 */
	top = start + THREAD_SIZE - TOP_OF_KERNEL_STACK_PADDING;
	top -= 2 * sizeof(unsigned long);
	bottom = start;

	sp = READ_ONCE(p->thread.sp);
	if (sp < bottom || sp > top)
		goto out;

	fp = READ_ONCE_NOCHECK(((struct inactive_task_frame *)sp)->bp);
	do {
		if (fp < bottom || fp > top)
			goto out;
		ip = READ_ONCE_NOCHECK(*(unsigned long *)(fp + sizeof(unsigned long)));
		if (!in_sched_functions(ip)) {
			ret = ip;
			goto out;
		}
		fp = READ_ONCE_NOCHECK(*(unsigned long *)fp);
	} while (count++ < 16 && p->state != TASK_RUNNING);

out:
	put_task_stack(p);
	return ret;
}

long do_arch_prctl_common(struct task_struct *task, int option,
			  unsigned long cpuid_enabled)
{
	switch (option) {
	case ARCH_GET_CPUID:
		return get_cpuid_mode();
	case ARCH_SET_CPUID:
		return set_cpuid_mode(task, cpuid_enabled);
	}

	return -EINVAL;
}<|MERGE_RESOLUTION|>--- conflicted
+++ resolved
@@ -55,8 +55,6 @@
 		 * Poison it.
 		 */
 		.sp0 = (1UL << (BITS_PER_LONG-1)) + 1,
-<<<<<<< HEAD
-=======
 
 #ifdef CONFIG_X86_64
 		/*
@@ -67,7 +65,6 @@
 		.sp1 = TOP_OF_INIT_STACK,
 #endif
 
->>>>>>> 5fa4ec9c
 #ifdef CONFIG_X86_32
 		.ss0 = __KERNEL_DS,
 		.ss1 = __KERNEL_CS,
