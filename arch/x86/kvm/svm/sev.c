// SPDX-License-Identifier: GPL-2.0-only
/*
 * Kernel-based Virtual Machine driver for Linux
 *
 * AMD SVM-SEV support
 *
 * Copyright 2010 Red Hat, Inc. and/or its affiliates.
 */

#include <linux/kvm_types.h>
#include <linux/kvm_host.h>
#include <linux/kernel.h>
#include <linux/highmem.h>
#include <linux/psp-sev.h>
#include <linux/pagemap.h>
#include <linux/swap.h>
#include <linux/misc_cgroup.h>
#include <linux/processor.h>
#include <linux/trace_events.h>

#include <asm/pkru.h>
#include <asm/trapnr.h>
#include <asm/fpu/xcr.h>

#include "x86.h"
#include "svm.h"
#include "svm_ops.h"
#include "cpuid.h"
#include "trace.h"

#ifndef CONFIG_KVM_AMD_SEV
/*
 * When this config is not defined, SEV feature is not supported and APIs in
 * this file are not used but this file still gets compiled into the KVM AMD
 * module.
 *
 * We will not have MISC_CG_RES_SEV and MISC_CG_RES_SEV_ES entries in the enum
 * misc_res_type {} defined in linux/misc_cgroup.h.
 *
 * Below macros allow compilation to succeed.
 */
#define MISC_CG_RES_SEV MISC_CG_RES_TYPES
#define MISC_CG_RES_SEV_ES MISC_CG_RES_TYPES
#endif

#ifdef CONFIG_KVM_AMD_SEV
/* enable/disable SEV support */
static bool sev_enabled = true;
module_param_named(sev, sev_enabled, bool, 0444);

/* enable/disable SEV-ES support */
static bool sev_es_enabled = true;
module_param_named(sev_es, sev_es_enabled, bool, 0444);
#else
#define sev_enabled false
#define sev_es_enabled false
#endif /* CONFIG_KVM_AMD_SEV */

static u8 sev_enc_bit;
static DECLARE_RWSEM(sev_deactivate_lock);
static DEFINE_MUTEX(sev_bitmap_lock);
unsigned int max_sev_asid;
static unsigned int min_sev_asid;
static unsigned long sev_me_mask;
static unsigned int nr_asids;
static unsigned long *sev_asid_bitmap;
static unsigned long *sev_reclaim_asid_bitmap;

struct enc_region {
	struct list_head list;
	unsigned long npages;
	struct page **pages;
	unsigned long uaddr;
	unsigned long size;
};

/* Called with the sev_bitmap_lock held, or on shutdown  */
static int sev_flush_asids(int min_asid, int max_asid)
{
	int ret, asid, error = 0;

	/* Check if there are any ASIDs to reclaim before performing a flush */
	asid = find_next_bit(sev_reclaim_asid_bitmap, nr_asids, min_asid);
	if (asid > max_asid)
		return -EBUSY;

	/*
	 * DEACTIVATE will clear the WBINVD indicator causing DF_FLUSH to fail,
	 * so it must be guarded.
	 */
	down_write(&sev_deactivate_lock);

	wbinvd_on_all_cpus();
	ret = sev_guest_df_flush(&error);

	up_write(&sev_deactivate_lock);

	if (ret)
		pr_err("SEV: DF_FLUSH failed, ret=%d, error=%#x\n", ret, error);

	return ret;
}

static inline bool is_mirroring_enc_context(struct kvm *kvm)
{
	return !!to_kvm_svm(kvm)->sev_info.enc_context_owner;
}

/* Must be called with the sev_bitmap_lock held */
static bool __sev_recycle_asids(int min_asid, int max_asid)
{
	if (sev_flush_asids(min_asid, max_asid))
		return false;

	/* The flush process will flush all reclaimable SEV and SEV-ES ASIDs */
	bitmap_xor(sev_asid_bitmap, sev_asid_bitmap, sev_reclaim_asid_bitmap,
		   nr_asids);
	bitmap_zero(sev_reclaim_asid_bitmap, nr_asids);

	return true;
}

static int sev_misc_cg_try_charge(struct kvm_sev_info *sev)
{
	enum misc_res_type type = sev->es_active ? MISC_CG_RES_SEV_ES : MISC_CG_RES_SEV;
	return misc_cg_try_charge(type, sev->misc_cg, 1);
}

static void sev_misc_cg_uncharge(struct kvm_sev_info *sev)
{
	enum misc_res_type type = sev->es_active ? MISC_CG_RES_SEV_ES : MISC_CG_RES_SEV;
	misc_cg_uncharge(type, sev->misc_cg, 1);
}

static int sev_asid_new(struct kvm_sev_info *sev)
{
	int asid, min_asid, max_asid, ret;
	bool retry = true;

	WARN_ON(sev->misc_cg);
	sev->misc_cg = get_current_misc_cg();
	ret = sev_misc_cg_try_charge(sev);
	if (ret) {
		put_misc_cg(sev->misc_cg);
		sev->misc_cg = NULL;
		return ret;
	}

	mutex_lock(&sev_bitmap_lock);

	/*
	 * SEV-enabled guests must use asid from min_sev_asid to max_sev_asid.
	 * SEV-ES-enabled guest can use from 1 to min_sev_asid - 1.
	 */
	min_asid = sev->es_active ? 1 : min_sev_asid;
	max_asid = sev->es_active ? min_sev_asid - 1 : max_sev_asid;
again:
	asid = find_next_zero_bit(sev_asid_bitmap, max_asid + 1, min_asid);
	if (asid > max_asid) {
		if (retry && __sev_recycle_asids(min_asid, max_asid)) {
			retry = false;
			goto again;
		}
		mutex_unlock(&sev_bitmap_lock);
		ret = -EBUSY;
		goto e_uncharge;
	}

	__set_bit(asid, sev_asid_bitmap);

	mutex_unlock(&sev_bitmap_lock);

	return asid;
e_uncharge:
	sev_misc_cg_uncharge(sev);
	put_misc_cg(sev->misc_cg);
	sev->misc_cg = NULL;
	return ret;
}

static int sev_get_asid(struct kvm *kvm)
{
	struct kvm_sev_info *sev = &to_kvm_svm(kvm)->sev_info;

	return sev->asid;
}

static void sev_asid_free(struct kvm_sev_info *sev)
{
	struct svm_cpu_data *sd;
	int cpu;

	mutex_lock(&sev_bitmap_lock);

	__set_bit(sev->asid, sev_reclaim_asid_bitmap);

	for_each_possible_cpu(cpu) {
		sd = per_cpu(svm_data, cpu);
		sd->sev_vmcbs[sev->asid] = NULL;
	}

	mutex_unlock(&sev_bitmap_lock);

	sev_misc_cg_uncharge(sev);
	put_misc_cg(sev->misc_cg);
	sev->misc_cg = NULL;
}

static void sev_decommission(unsigned int handle)
{
	struct sev_data_decommission decommission;

	if (!handle)
		return;

	decommission.handle = handle;
	sev_guest_decommission(&decommission, NULL);
}

static void sev_unbind_asid(struct kvm *kvm, unsigned int handle)
{
	struct sev_data_deactivate deactivate;

	if (!handle)
		return;

	deactivate.handle = handle;

	/* Guard DEACTIVATE against WBINVD/DF_FLUSH used in ASID recycling */
	down_read(&sev_deactivate_lock);
	sev_guest_deactivate(&deactivate, NULL);
	up_read(&sev_deactivate_lock);

	sev_decommission(handle);
}

static int sev_guest_init(struct kvm *kvm, struct kvm_sev_cmd *argp)
{
	struct kvm_sev_info *sev = &to_kvm_svm(kvm)->sev_info;
	bool es_active = argp->id == KVM_SEV_ES_INIT;
	int asid, ret;

	if (kvm->created_vcpus)
		return -EINVAL;

	ret = -EBUSY;
	if (unlikely(sev->active))
		return ret;

	sev->es_active = es_active;
	asid = sev_asid_new(sev);
	if (asid < 0)
		goto e_no_asid;
	sev->asid = asid;

	ret = sev_platform_init(&argp->error);
	if (ret)
		goto e_free;

	sev->active = true;
	sev->asid = asid;
	INIT_LIST_HEAD(&sev->regions_list);

	return 0;

e_free:
	sev_asid_free(sev);
	sev->asid = 0;
e_no_asid:
	sev->es_active = false;
	return ret;
}

static int sev_bind_asid(struct kvm *kvm, unsigned int handle, int *error)
{
	struct sev_data_activate activate;
	int asid = sev_get_asid(kvm);
	int ret;

	/* activate ASID on the given handle */
	activate.handle = handle;
	activate.asid   = asid;
	ret = sev_guest_activate(&activate, error);

	return ret;
}

static int __sev_issue_cmd(int fd, int id, void *data, int *error)
{
	struct fd f;
	int ret;

	f = fdget(fd);
	if (!f.file)
		return -EBADF;

	ret = sev_issue_cmd_external_user(f.file, id, data, error);

	fdput(f);
	return ret;
}

static int sev_issue_cmd(struct kvm *kvm, int id, void *data, int *error)
{
	struct kvm_sev_info *sev = &to_kvm_svm(kvm)->sev_info;

	return __sev_issue_cmd(sev->fd, id, data, error);
}

static int sev_launch_start(struct kvm *kvm, struct kvm_sev_cmd *argp)
{
	struct kvm_sev_info *sev = &to_kvm_svm(kvm)->sev_info;
	struct sev_data_launch_start start;
	struct kvm_sev_launch_start params;
	void *dh_blob, *session_blob;
	int *error = &argp->error;
	int ret;

	if (!sev_guest(kvm))
		return -ENOTTY;

	if (copy_from_user(&params, (void __user *)(uintptr_t)argp->data, sizeof(params)))
		return -EFAULT;

	memset(&start, 0, sizeof(start));

	dh_blob = NULL;
	if (params.dh_uaddr) {
		dh_blob = psp_copy_user_blob(params.dh_uaddr, params.dh_len);
		if (IS_ERR(dh_blob))
			return PTR_ERR(dh_blob);

		start.dh_cert_address = __sme_set(__pa(dh_blob));
		start.dh_cert_len = params.dh_len;
	}

	session_blob = NULL;
	if (params.session_uaddr) {
		session_blob = psp_copy_user_blob(params.session_uaddr, params.session_len);
		if (IS_ERR(session_blob)) {
			ret = PTR_ERR(session_blob);
			goto e_free_dh;
		}

		start.session_address = __sme_set(__pa(session_blob));
		start.session_len = params.session_len;
	}

	start.handle = params.handle;
	start.policy = params.policy;

	/* create memory encryption context */
	ret = __sev_issue_cmd(argp->sev_fd, SEV_CMD_LAUNCH_START, &start, error);
	if (ret)
		goto e_free_session;

	/* Bind ASID to this guest */
	ret = sev_bind_asid(kvm, start.handle, error);
	if (ret) {
		sev_decommission(start.handle);
		goto e_free_session;
	}

	/* return handle to userspace */
	params.handle = start.handle;
	if (copy_to_user((void __user *)(uintptr_t)argp->data, &params, sizeof(params))) {
		sev_unbind_asid(kvm, start.handle);
		ret = -EFAULT;
		goto e_free_session;
	}

	sev->handle = start.handle;
	sev->fd = argp->sev_fd;

e_free_session:
	kfree(session_blob);
e_free_dh:
	kfree(dh_blob);
	return ret;
}

static struct page **sev_pin_memory(struct kvm *kvm, unsigned long uaddr,
				    unsigned long ulen, unsigned long *n,
				    int write)
{
	struct kvm_sev_info *sev = &to_kvm_svm(kvm)->sev_info;
	unsigned long npages, size;
	int npinned;
	unsigned long locked, lock_limit;
	struct page **pages;
	unsigned long first, last;
	int ret;

	lockdep_assert_held(&kvm->lock);

	if (ulen == 0 || uaddr + ulen < uaddr)
		return ERR_PTR(-EINVAL);

	/* Calculate number of pages. */
	first = (uaddr & PAGE_MASK) >> PAGE_SHIFT;
	last = ((uaddr + ulen - 1) & PAGE_MASK) >> PAGE_SHIFT;
	npages = (last - first + 1);

	locked = sev->pages_locked + npages;
	lock_limit = rlimit(RLIMIT_MEMLOCK) >> PAGE_SHIFT;
	if (locked > lock_limit && !capable(CAP_IPC_LOCK)) {
		pr_err("SEV: %lu locked pages exceed the lock limit of %lu.\n", locked, lock_limit);
		return ERR_PTR(-ENOMEM);
	}

	if (WARN_ON_ONCE(npages > INT_MAX))
		return ERR_PTR(-EINVAL);

	/* Avoid using vmalloc for smaller buffers. */
	size = npages * sizeof(struct page *);
	if (size > PAGE_SIZE)
		pages = __vmalloc(size, GFP_KERNEL_ACCOUNT | __GFP_ZERO);
	else
		pages = kmalloc(size, GFP_KERNEL_ACCOUNT);

	if (!pages)
		return ERR_PTR(-ENOMEM);

	/* Pin the user virtual address. */
	npinned = pin_user_pages_fast(uaddr, npages, write ? FOLL_WRITE : 0, pages);
	if (npinned != npages) {
		pr_err("SEV: Failure locking %lu pages.\n", npages);
		ret = -ENOMEM;
		goto err;
	}

	*n = npages;
	sev->pages_locked = locked;

	return pages;

err:
	if (npinned > 0)
		unpin_user_pages(pages, npinned);

	kvfree(pages);
	return ERR_PTR(ret);
}

static void sev_unpin_memory(struct kvm *kvm, struct page **pages,
			     unsigned long npages)
{
	struct kvm_sev_info *sev = &to_kvm_svm(kvm)->sev_info;

	unpin_user_pages(pages, npages);
	kvfree(pages);
	sev->pages_locked -= npages;
}

static void sev_clflush_pages(struct page *pages[], unsigned long npages)
{
	uint8_t *page_virtual;
	unsigned long i;

	if (this_cpu_has(X86_FEATURE_SME_COHERENT) || npages == 0 ||
	    pages == NULL)
		return;

	for (i = 0; i < npages; i++) {
		page_virtual = kmap_atomic(pages[i]);
		clflush_cache_range(page_virtual, PAGE_SIZE);
		kunmap_atomic(page_virtual);
	}
}

static unsigned long get_num_contig_pages(unsigned long idx,
				struct page **inpages, unsigned long npages)
{
	unsigned long paddr, next_paddr;
	unsigned long i = idx + 1, pages = 1;

	/* find the number of contiguous pages starting from idx */
	paddr = __sme_page_pa(inpages[idx]);
	while (i < npages) {
		next_paddr = __sme_page_pa(inpages[i++]);
		if ((paddr + PAGE_SIZE) == next_paddr) {
			pages++;
			paddr = next_paddr;
			continue;
		}
		break;
	}

	return pages;
}

static int sev_launch_update_data(struct kvm *kvm, struct kvm_sev_cmd *argp)
{
	unsigned long vaddr, vaddr_end, next_vaddr, npages, pages, size, i;
	struct kvm_sev_info *sev = &to_kvm_svm(kvm)->sev_info;
	struct kvm_sev_launch_update_data params;
	struct sev_data_launch_update_data data;
	struct page **inpages;
	int ret;

	if (!sev_guest(kvm))
		return -ENOTTY;

	if (copy_from_user(&params, (void __user *)(uintptr_t)argp->data, sizeof(params)))
		return -EFAULT;

	vaddr = params.uaddr;
	size = params.len;
	vaddr_end = vaddr + size;

	/* Lock the user memory. */
	inpages = sev_pin_memory(kvm, vaddr, size, &npages, 1);
	if (IS_ERR(inpages))
		return PTR_ERR(inpages);

	/*
	 * Flush (on non-coherent CPUs) before LAUNCH_UPDATE encrypts pages in
	 * place; the cache may contain the data that was written unencrypted.
	 */
	sev_clflush_pages(inpages, npages);

	data.reserved = 0;
	data.handle = sev->handle;

	for (i = 0; vaddr < vaddr_end; vaddr = next_vaddr, i += pages) {
		int offset, len;

		/*
		 * If the user buffer is not page-aligned, calculate the offset
		 * within the page.
		 */
		offset = vaddr & (PAGE_SIZE - 1);

		/* Calculate the number of pages that can be encrypted in one go. */
		pages = get_num_contig_pages(i, inpages, npages);

		len = min_t(size_t, ((pages * PAGE_SIZE) - offset), size);

		data.len = len;
		data.address = __sme_page_pa(inpages[i]) + offset;
		ret = sev_issue_cmd(kvm, SEV_CMD_LAUNCH_UPDATE_DATA, &data, &argp->error);
		if (ret)
			goto e_unpin;

		size -= len;
		next_vaddr = vaddr + len;
	}

e_unpin:
	/* content of memory is updated, mark pages dirty */
	for (i = 0; i < npages; i++) {
		set_page_dirty_lock(inpages[i]);
		mark_page_accessed(inpages[i]);
	}
	/* unlock the user pages */
	sev_unpin_memory(kvm, inpages, npages);
	return ret;
}

static int sev_es_sync_vmsa(struct vcpu_svm *svm)
{
	struct vmcb_save_area *save = &svm->vmcb->save;

	/* Check some debug related fields before encrypting the VMSA */
	if (svm->vcpu.guest_debug || (save->dr7 & ~DR7_FIXED_1))
		return -EINVAL;

	/* Sync registgers */
	save->rax = svm->vcpu.arch.regs[VCPU_REGS_RAX];
	save->rbx = svm->vcpu.arch.regs[VCPU_REGS_RBX];
	save->rcx = svm->vcpu.arch.regs[VCPU_REGS_RCX];
	save->rdx = svm->vcpu.arch.regs[VCPU_REGS_RDX];
	save->rsp = svm->vcpu.arch.regs[VCPU_REGS_RSP];
	save->rbp = svm->vcpu.arch.regs[VCPU_REGS_RBP];
	save->rsi = svm->vcpu.arch.regs[VCPU_REGS_RSI];
	save->rdi = svm->vcpu.arch.regs[VCPU_REGS_RDI];
#ifdef CONFIG_X86_64
	save->r8  = svm->vcpu.arch.regs[VCPU_REGS_R8];
	save->r9  = svm->vcpu.arch.regs[VCPU_REGS_R9];
	save->r10 = svm->vcpu.arch.regs[VCPU_REGS_R10];
	save->r11 = svm->vcpu.arch.regs[VCPU_REGS_R11];
	save->r12 = svm->vcpu.arch.regs[VCPU_REGS_R12];
	save->r13 = svm->vcpu.arch.regs[VCPU_REGS_R13];
	save->r14 = svm->vcpu.arch.regs[VCPU_REGS_R14];
	save->r15 = svm->vcpu.arch.regs[VCPU_REGS_R15];
#endif
	save->rip = svm->vcpu.arch.regs[VCPU_REGS_RIP];

	/* Sync some non-GPR registers before encrypting */
	save->xcr0 = svm->vcpu.arch.xcr0;
	save->pkru = svm->vcpu.arch.pkru;
	save->xss  = svm->vcpu.arch.ia32_xss;
	save->dr6  = svm->vcpu.arch.dr6;

	/*
	 * SEV-ES will use a VMSA that is pointed to by the VMCB, not
	 * the traditional VMSA that is part of the VMCB. Copy the
	 * traditional VMSA as it has been built so far (in prep
	 * for LAUNCH_UPDATE_VMSA) to be the initial SEV-ES state.
	 */
	memcpy(svm->sev_es.vmsa, save, sizeof(*save));

	return 0;
}

static int __sev_launch_update_vmsa(struct kvm *kvm, struct kvm_vcpu *vcpu,
				    int *error)
{
	struct sev_data_launch_update_vmsa vmsa;
	struct vcpu_svm *svm = to_svm(vcpu);
	int ret;

	/* Perform some pre-encryption checks against the VMSA */
	ret = sev_es_sync_vmsa(svm);
	if (ret)
		return ret;

	/*
	 * The LAUNCH_UPDATE_VMSA command will perform in-place encryption of
	 * the VMSA memory content (i.e it will write the same memory region
	 * with the guest's key), so invalidate it first.
	 */
	clflush_cache_range(svm->sev_es.vmsa, PAGE_SIZE);

	vmsa.reserved = 0;
	vmsa.handle = to_kvm_svm(kvm)->sev_info.handle;
	vmsa.address = __sme_pa(svm->sev_es.vmsa);
	vmsa.len = PAGE_SIZE;
	ret = sev_issue_cmd(kvm, SEV_CMD_LAUNCH_UPDATE_VMSA, &vmsa, error);
	if (ret)
	  return ret;

	vcpu->arch.guest_state_protected = true;
	return 0;
}

static int sev_launch_update_vmsa(struct kvm *kvm, struct kvm_sev_cmd *argp)
{
	struct kvm_vcpu *vcpu;
	int i, ret;

	if (!sev_es_guest(kvm))
		return -ENOTTY;

	kvm_for_each_vcpu(i, vcpu, kvm) {
		ret = mutex_lock_killable(&vcpu->mutex);
		if (ret)
			return ret;

		ret = __sev_launch_update_vmsa(kvm, vcpu, &argp->error);

		mutex_unlock(&vcpu->mutex);
		if (ret)
			return ret;
	}

	return 0;
}

static int sev_launch_measure(struct kvm *kvm, struct kvm_sev_cmd *argp)
{
	void __user *measure = (void __user *)(uintptr_t)argp->data;
	struct kvm_sev_info *sev = &to_kvm_svm(kvm)->sev_info;
	struct sev_data_launch_measure data;
	struct kvm_sev_launch_measure params;
	void __user *p = NULL;
	void *blob = NULL;
	int ret;

	if (!sev_guest(kvm))
		return -ENOTTY;

	if (copy_from_user(&params, measure, sizeof(params)))
		return -EFAULT;

	memset(&data, 0, sizeof(data));

	/* User wants to query the blob length */
	if (!params.len)
		goto cmd;

	p = (void __user *)(uintptr_t)params.uaddr;
	if (p) {
		if (params.len > SEV_FW_BLOB_MAX_SIZE)
			return -EINVAL;

		blob = kmalloc(params.len, GFP_KERNEL_ACCOUNT);
		if (!blob)
			return -ENOMEM;

		data.address = __psp_pa(blob);
		data.len = params.len;
	}

cmd:
	data.handle = sev->handle;
	ret = sev_issue_cmd(kvm, SEV_CMD_LAUNCH_MEASURE, &data, &argp->error);

	/*
	 * If we query the session length, FW responded with expected data.
	 */
	if (!params.len)
		goto done;

	if (ret)
		goto e_free_blob;

	if (blob) {
		if (copy_to_user(p, blob, params.len))
			ret = -EFAULT;
	}

done:
	params.len = data.len;
	if (copy_to_user(measure, &params, sizeof(params)))
		ret = -EFAULT;
e_free_blob:
	kfree(blob);
	return ret;
}

static int sev_launch_finish(struct kvm *kvm, struct kvm_sev_cmd *argp)
{
	struct kvm_sev_info *sev = &to_kvm_svm(kvm)->sev_info;
	struct sev_data_launch_finish data;

	if (!sev_guest(kvm))
		return -ENOTTY;

	data.handle = sev->handle;
	return sev_issue_cmd(kvm, SEV_CMD_LAUNCH_FINISH, &data, &argp->error);
}

static int sev_guest_status(struct kvm *kvm, struct kvm_sev_cmd *argp)
{
	struct kvm_sev_info *sev = &to_kvm_svm(kvm)->sev_info;
	struct kvm_sev_guest_status params;
	struct sev_data_guest_status data;
	int ret;

	if (!sev_guest(kvm))
		return -ENOTTY;

	memset(&data, 0, sizeof(data));

	data.handle = sev->handle;
	ret = sev_issue_cmd(kvm, SEV_CMD_GUEST_STATUS, &data, &argp->error);
	if (ret)
		return ret;

	params.policy = data.policy;
	params.state = data.state;
	params.handle = data.handle;

	if (copy_to_user((void __user *)(uintptr_t)argp->data, &params, sizeof(params)))
		ret = -EFAULT;

	return ret;
}

static int __sev_issue_dbg_cmd(struct kvm *kvm, unsigned long src,
			       unsigned long dst, int size,
			       int *error, bool enc)
{
	struct kvm_sev_info *sev = &to_kvm_svm(kvm)->sev_info;
	struct sev_data_dbg data;

	data.reserved = 0;
	data.handle = sev->handle;
	data.dst_addr = dst;
	data.src_addr = src;
	data.len = size;

	return sev_issue_cmd(kvm,
			     enc ? SEV_CMD_DBG_ENCRYPT : SEV_CMD_DBG_DECRYPT,
			     &data, error);
}

static int __sev_dbg_decrypt(struct kvm *kvm, unsigned long src_paddr,
			     unsigned long dst_paddr, int sz, int *err)
{
	int offset;

	/*
	 * Its safe to read more than we are asked, caller should ensure that
	 * destination has enough space.
	 */
	offset = src_paddr & 15;
	src_paddr = round_down(src_paddr, 16);
	sz = round_up(sz + offset, 16);

	return __sev_issue_dbg_cmd(kvm, src_paddr, dst_paddr, sz, err, false);
}

static int __sev_dbg_decrypt_user(struct kvm *kvm, unsigned long paddr,
				  void __user *dst_uaddr,
				  unsigned long dst_paddr,
				  int size, int *err)
{
	struct page *tpage = NULL;
	int ret, offset;

	/* if inputs are not 16-byte then use intermediate buffer */
	if (!IS_ALIGNED(dst_paddr, 16) ||
	    !IS_ALIGNED(paddr,     16) ||
	    !IS_ALIGNED(size,      16)) {
		tpage = (void *)alloc_page(GFP_KERNEL);
		if (!tpage)
			return -ENOMEM;

		dst_paddr = __sme_page_pa(tpage);
	}

	ret = __sev_dbg_decrypt(kvm, paddr, dst_paddr, size, err);
	if (ret)
		goto e_free;

	if (tpage) {
		offset = paddr & 15;
		if (copy_to_user(dst_uaddr, page_address(tpage) + offset, size))
			ret = -EFAULT;
	}

e_free:
	if (tpage)
		__free_page(tpage);

	return ret;
}

static int __sev_dbg_encrypt_user(struct kvm *kvm, unsigned long paddr,
				  void __user *vaddr,
				  unsigned long dst_paddr,
				  void __user *dst_vaddr,
				  int size, int *error)
{
	struct page *src_tpage = NULL;
	struct page *dst_tpage = NULL;
	int ret, len = size;

	/* If source buffer is not aligned then use an intermediate buffer */
	if (!IS_ALIGNED((unsigned long)vaddr, 16)) {
		src_tpage = alloc_page(GFP_KERNEL);
		if (!src_tpage)
			return -ENOMEM;

		if (copy_from_user(page_address(src_tpage), vaddr, size)) {
			__free_page(src_tpage);
			return -EFAULT;
		}

		paddr = __sme_page_pa(src_tpage);
	}

	/*
	 *  If destination buffer or length is not aligned then do read-modify-write:
	 *   - decrypt destination in an intermediate buffer
	 *   - copy the source buffer in an intermediate buffer
	 *   - use the intermediate buffer as source buffer
	 */
	if (!IS_ALIGNED((unsigned long)dst_vaddr, 16) || !IS_ALIGNED(size, 16)) {
		int dst_offset;

		dst_tpage = alloc_page(GFP_KERNEL);
		if (!dst_tpage) {
			ret = -ENOMEM;
			goto e_free;
		}

		ret = __sev_dbg_decrypt(kvm, dst_paddr,
					__sme_page_pa(dst_tpage), size, error);
		if (ret)
			goto e_free;

		/*
		 *  If source is kernel buffer then use memcpy() otherwise
		 *  copy_from_user().
		 */
		dst_offset = dst_paddr & 15;

		if (src_tpage)
			memcpy(page_address(dst_tpage) + dst_offset,
			       page_address(src_tpage), size);
		else {
			if (copy_from_user(page_address(dst_tpage) + dst_offset,
					   vaddr, size)) {
				ret = -EFAULT;
				goto e_free;
			}
		}

		paddr = __sme_page_pa(dst_tpage);
		dst_paddr = round_down(dst_paddr, 16);
		len = round_up(size, 16);
	}

	ret = __sev_issue_dbg_cmd(kvm, paddr, dst_paddr, len, error, true);

e_free:
	if (src_tpage)
		__free_page(src_tpage);
	if (dst_tpage)
		__free_page(dst_tpage);
	return ret;
}

static int sev_dbg_crypt(struct kvm *kvm, struct kvm_sev_cmd *argp, bool dec)
{
	unsigned long vaddr, vaddr_end, next_vaddr;
	unsigned long dst_vaddr;
	struct page **src_p, **dst_p;
	struct kvm_sev_dbg debug;
	unsigned long n;
	unsigned int size;
	int ret;

	if (!sev_guest(kvm))
		return -ENOTTY;

	if (copy_from_user(&debug, (void __user *)(uintptr_t)argp->data, sizeof(debug)))
		return -EFAULT;

	if (!debug.len || debug.src_uaddr + debug.len < debug.src_uaddr)
		return -EINVAL;
	if (!debug.dst_uaddr)
		return -EINVAL;

	vaddr = debug.src_uaddr;
	size = debug.len;
	vaddr_end = vaddr + size;
	dst_vaddr = debug.dst_uaddr;

	for (; vaddr < vaddr_end; vaddr = next_vaddr) {
		int len, s_off, d_off;

		/* lock userspace source and destination page */
		src_p = sev_pin_memory(kvm, vaddr & PAGE_MASK, PAGE_SIZE, &n, 0);
		if (IS_ERR(src_p))
			return PTR_ERR(src_p);

		dst_p = sev_pin_memory(kvm, dst_vaddr & PAGE_MASK, PAGE_SIZE, &n, 1);
		if (IS_ERR(dst_p)) {
			sev_unpin_memory(kvm, src_p, n);
			return PTR_ERR(dst_p);
		}

		/*
		 * Flush (on non-coherent CPUs) before DBG_{DE,EN}CRYPT read or modify
		 * the pages; flush the destination too so that future accesses do not
		 * see stale data.
		 */
		sev_clflush_pages(src_p, 1);
		sev_clflush_pages(dst_p, 1);

		/*
		 * Since user buffer may not be page aligned, calculate the
		 * offset within the page.
		 */
		s_off = vaddr & ~PAGE_MASK;
		d_off = dst_vaddr & ~PAGE_MASK;
		len = min_t(size_t, (PAGE_SIZE - s_off), size);

		if (dec)
			ret = __sev_dbg_decrypt_user(kvm,
						     __sme_page_pa(src_p[0]) + s_off,
						     (void __user *)dst_vaddr,
						     __sme_page_pa(dst_p[0]) + d_off,
						     len, &argp->error);
		else
			ret = __sev_dbg_encrypt_user(kvm,
						     __sme_page_pa(src_p[0]) + s_off,
						     (void __user *)vaddr,
						     __sme_page_pa(dst_p[0]) + d_off,
						     (void __user *)dst_vaddr,
						     len, &argp->error);

		sev_unpin_memory(kvm, src_p, n);
		sev_unpin_memory(kvm, dst_p, n);

		if (ret)
			goto err;

		next_vaddr = vaddr + len;
		dst_vaddr = dst_vaddr + len;
		size -= len;
	}
err:
	return ret;
}

static int sev_launch_secret(struct kvm *kvm, struct kvm_sev_cmd *argp)
{
	struct kvm_sev_info *sev = &to_kvm_svm(kvm)->sev_info;
	struct sev_data_launch_secret data;
	struct kvm_sev_launch_secret params;
	struct page **pages;
	void *blob, *hdr;
	unsigned long n, i;
	int ret, offset;

	if (!sev_guest(kvm))
		return -ENOTTY;

	if (copy_from_user(&params, (void __user *)(uintptr_t)argp->data, sizeof(params)))
		return -EFAULT;

	pages = sev_pin_memory(kvm, params.guest_uaddr, params.guest_len, &n, 1);
	if (IS_ERR(pages))
		return PTR_ERR(pages);

	/*
	 * Flush (on non-coherent CPUs) before LAUNCH_SECRET encrypts pages in
	 * place; the cache may contain the data that was written unencrypted.
	 */
	sev_clflush_pages(pages, n);

	/*
	 * The secret must be copied into contiguous memory region, lets verify
	 * that userspace memory pages are contiguous before we issue command.
	 */
	if (get_num_contig_pages(0, pages, n) != n) {
		ret = -EINVAL;
		goto e_unpin_memory;
	}

	memset(&data, 0, sizeof(data));

	offset = params.guest_uaddr & (PAGE_SIZE - 1);
	data.guest_address = __sme_page_pa(pages[0]) + offset;
	data.guest_len = params.guest_len;

	blob = psp_copy_user_blob(params.trans_uaddr, params.trans_len);
	if (IS_ERR(blob)) {
		ret = PTR_ERR(blob);
		goto e_unpin_memory;
	}

	data.trans_address = __psp_pa(blob);
	data.trans_len = params.trans_len;

	hdr = psp_copy_user_blob(params.hdr_uaddr, params.hdr_len);
	if (IS_ERR(hdr)) {
		ret = PTR_ERR(hdr);
		goto e_free_blob;
	}
	data.hdr_address = __psp_pa(hdr);
	data.hdr_len = params.hdr_len;

	data.handle = sev->handle;
	ret = sev_issue_cmd(kvm, SEV_CMD_LAUNCH_UPDATE_SECRET, &data, &argp->error);

	kfree(hdr);

e_free_blob:
	kfree(blob);
e_unpin_memory:
	/* content of memory is updated, mark pages dirty */
	for (i = 0; i < n; i++) {
		set_page_dirty_lock(pages[i]);
		mark_page_accessed(pages[i]);
	}
	sev_unpin_memory(kvm, pages, n);
	return ret;
}

static int sev_get_attestation_report(struct kvm *kvm, struct kvm_sev_cmd *argp)
{
	void __user *report = (void __user *)(uintptr_t)argp->data;
	struct kvm_sev_info *sev = &to_kvm_svm(kvm)->sev_info;
	struct sev_data_attestation_report data;
	struct kvm_sev_attestation_report params;
	void __user *p;
	void *blob = NULL;
	int ret;

	if (!sev_guest(kvm))
		return -ENOTTY;

	if (copy_from_user(&params, (void __user *)(uintptr_t)argp->data, sizeof(params)))
		return -EFAULT;

	memset(&data, 0, sizeof(data));

	/* User wants to query the blob length */
	if (!params.len)
		goto cmd;

	p = (void __user *)(uintptr_t)params.uaddr;
	if (p) {
		if (params.len > SEV_FW_BLOB_MAX_SIZE)
			return -EINVAL;

		blob = kmalloc(params.len, GFP_KERNEL_ACCOUNT);
		if (!blob)
			return -ENOMEM;

		data.address = __psp_pa(blob);
		data.len = params.len;
		memcpy(data.mnonce, params.mnonce, sizeof(params.mnonce));
	}
cmd:
	data.handle = sev->handle;
	ret = sev_issue_cmd(kvm, SEV_CMD_ATTESTATION_REPORT, &data, &argp->error);
	/*
	 * If we query the session length, FW responded with expected data.
	 */
	if (!params.len)
		goto done;

	if (ret)
		goto e_free_blob;

	if (blob) {
		if (copy_to_user(p, blob, params.len))
			ret = -EFAULT;
	}

done:
	params.len = data.len;
	if (copy_to_user(report, &params, sizeof(params)))
		ret = -EFAULT;
e_free_blob:
	kfree(blob);
	return ret;
}

/* Userspace wants to query session length. */
static int
__sev_send_start_query_session_length(struct kvm *kvm, struct kvm_sev_cmd *argp,
				      struct kvm_sev_send_start *params)
{
	struct kvm_sev_info *sev = &to_kvm_svm(kvm)->sev_info;
	struct sev_data_send_start data;
	int ret;

	memset(&data, 0, sizeof(data));
	data.handle = sev->handle;
	ret = sev_issue_cmd(kvm, SEV_CMD_SEND_START, &data, &argp->error);

	params->session_len = data.session_len;
	if (copy_to_user((void __user *)(uintptr_t)argp->data, params,
				sizeof(struct kvm_sev_send_start)))
		ret = -EFAULT;

	return ret;
}

static int sev_send_start(struct kvm *kvm, struct kvm_sev_cmd *argp)
{
	struct kvm_sev_info *sev = &to_kvm_svm(kvm)->sev_info;
	struct sev_data_send_start data;
	struct kvm_sev_send_start params;
	void *amd_certs, *session_data;
	void *pdh_cert, *plat_certs;
	int ret;

	if (!sev_guest(kvm))
		return -ENOTTY;

	if (copy_from_user(&params, (void __user *)(uintptr_t)argp->data,
				sizeof(struct kvm_sev_send_start)))
		return -EFAULT;

	/* if session_len is zero, userspace wants to query the session length */
	if (!params.session_len)
		return __sev_send_start_query_session_length(kvm, argp,
				&params);

	/* some sanity checks */
	if (!params.pdh_cert_uaddr || !params.pdh_cert_len ||
	    !params.session_uaddr || params.session_len > SEV_FW_BLOB_MAX_SIZE)
		return -EINVAL;

	/* allocate the memory to hold the session data blob */
	session_data = kmalloc(params.session_len, GFP_KERNEL_ACCOUNT);
	if (!session_data)
		return -ENOMEM;

	/* copy the certificate blobs from userspace */
	pdh_cert = psp_copy_user_blob(params.pdh_cert_uaddr,
				params.pdh_cert_len);
	if (IS_ERR(pdh_cert)) {
		ret = PTR_ERR(pdh_cert);
		goto e_free_session;
	}

	plat_certs = psp_copy_user_blob(params.plat_certs_uaddr,
				params.plat_certs_len);
	if (IS_ERR(plat_certs)) {
		ret = PTR_ERR(plat_certs);
		goto e_free_pdh;
	}

	amd_certs = psp_copy_user_blob(params.amd_certs_uaddr,
				params.amd_certs_len);
	if (IS_ERR(amd_certs)) {
		ret = PTR_ERR(amd_certs);
		goto e_free_plat_cert;
	}

	/* populate the FW SEND_START field with system physical address */
	memset(&data, 0, sizeof(data));
	data.pdh_cert_address = __psp_pa(pdh_cert);
	data.pdh_cert_len = params.pdh_cert_len;
	data.plat_certs_address = __psp_pa(plat_certs);
	data.plat_certs_len = params.plat_certs_len;
	data.amd_certs_address = __psp_pa(amd_certs);
	data.amd_certs_len = params.amd_certs_len;
	data.session_address = __psp_pa(session_data);
	data.session_len = params.session_len;
	data.handle = sev->handle;

	ret = sev_issue_cmd(kvm, SEV_CMD_SEND_START, &data, &argp->error);

	if (!ret && copy_to_user((void __user *)(uintptr_t)params.session_uaddr,
			session_data, params.session_len)) {
		ret = -EFAULT;
		goto e_free_amd_cert;
	}

	params.policy = data.policy;
	params.session_len = data.session_len;
	if (copy_to_user((void __user *)(uintptr_t)argp->data, &params,
				sizeof(struct kvm_sev_send_start)))
		ret = -EFAULT;

e_free_amd_cert:
	kfree(amd_certs);
e_free_plat_cert:
	kfree(plat_certs);
e_free_pdh:
	kfree(pdh_cert);
e_free_session:
	kfree(session_data);
	return ret;
}

/* Userspace wants to query either header or trans length. */
static int
__sev_send_update_data_query_lengths(struct kvm *kvm, struct kvm_sev_cmd *argp,
				     struct kvm_sev_send_update_data *params)
{
	struct kvm_sev_info *sev = &to_kvm_svm(kvm)->sev_info;
	struct sev_data_send_update_data data;
	int ret;

	memset(&data, 0, sizeof(data));
	data.handle = sev->handle;
	ret = sev_issue_cmd(kvm, SEV_CMD_SEND_UPDATE_DATA, &data, &argp->error);

	params->hdr_len = data.hdr_len;
	params->trans_len = data.trans_len;

	if (copy_to_user((void __user *)(uintptr_t)argp->data, params,
			 sizeof(struct kvm_sev_send_update_data)))
		ret = -EFAULT;

	return ret;
}

static int sev_send_update_data(struct kvm *kvm, struct kvm_sev_cmd *argp)
{
	struct kvm_sev_info *sev = &to_kvm_svm(kvm)->sev_info;
	struct sev_data_send_update_data data;
	struct kvm_sev_send_update_data params;
	void *hdr, *trans_data;
	struct page **guest_page;
	unsigned long n;
	int ret, offset;

	if (!sev_guest(kvm))
		return -ENOTTY;

	if (copy_from_user(&params, (void __user *)(uintptr_t)argp->data,
			sizeof(struct kvm_sev_send_update_data)))
		return -EFAULT;

	/* userspace wants to query either header or trans length */
	if (!params.trans_len || !params.hdr_len)
		return __sev_send_update_data_query_lengths(kvm, argp, &params);

	if (!params.trans_uaddr || !params.guest_uaddr ||
	    !params.guest_len || !params.hdr_uaddr)
		return -EINVAL;

	/* Check if we are crossing the page boundary */
	offset = params.guest_uaddr & (PAGE_SIZE - 1);
	if ((params.guest_len + offset > PAGE_SIZE))
		return -EINVAL;

	/* Pin guest memory */
	guest_page = sev_pin_memory(kvm, params.guest_uaddr & PAGE_MASK,
				    PAGE_SIZE, &n, 0);
	if (IS_ERR(guest_page))
		return PTR_ERR(guest_page);

	/* allocate memory for header and transport buffer */
	ret = -ENOMEM;
	hdr = kmalloc(params.hdr_len, GFP_KERNEL_ACCOUNT);
	if (!hdr)
		goto e_unpin;

	trans_data = kmalloc(params.trans_len, GFP_KERNEL_ACCOUNT);
	if (!trans_data)
		goto e_free_hdr;

	memset(&data, 0, sizeof(data));
	data.hdr_address = __psp_pa(hdr);
	data.hdr_len = params.hdr_len;
	data.trans_address = __psp_pa(trans_data);
	data.trans_len = params.trans_len;

	/* The SEND_UPDATE_DATA command requires C-bit to be always set. */
	data.guest_address = (page_to_pfn(guest_page[0]) << PAGE_SHIFT) + offset;
	data.guest_address |= sev_me_mask;
	data.guest_len = params.guest_len;
	data.handle = sev->handle;

	ret = sev_issue_cmd(kvm, SEV_CMD_SEND_UPDATE_DATA, &data, &argp->error);

	if (ret)
		goto e_free_trans_data;

	/* copy transport buffer to user space */
	if (copy_to_user((void __user *)(uintptr_t)params.trans_uaddr,
			 trans_data, params.trans_len)) {
		ret = -EFAULT;
		goto e_free_trans_data;
	}

	/* Copy packet header to userspace. */
	if (copy_to_user((void __user *)(uintptr_t)params.hdr_uaddr, hdr,
			 params.hdr_len))
		ret = -EFAULT;

e_free_trans_data:
	kfree(trans_data);
e_free_hdr:
	kfree(hdr);
e_unpin:
	sev_unpin_memory(kvm, guest_page, n);

	return ret;
}

static int sev_send_finish(struct kvm *kvm, struct kvm_sev_cmd *argp)
{
	struct kvm_sev_info *sev = &to_kvm_svm(kvm)->sev_info;
	struct sev_data_send_finish data;

	if (!sev_guest(kvm))
		return -ENOTTY;

	data.handle = sev->handle;
	return sev_issue_cmd(kvm, SEV_CMD_SEND_FINISH, &data, &argp->error);
}

static int sev_send_cancel(struct kvm *kvm, struct kvm_sev_cmd *argp)
{
	struct kvm_sev_info *sev = &to_kvm_svm(kvm)->sev_info;
	struct sev_data_send_cancel data;

	if (!sev_guest(kvm))
		return -ENOTTY;

	data.handle = sev->handle;
	return sev_issue_cmd(kvm, SEV_CMD_SEND_CANCEL, &data, &argp->error);
}

static int sev_receive_start(struct kvm *kvm, struct kvm_sev_cmd *argp)
{
	struct kvm_sev_info *sev = &to_kvm_svm(kvm)->sev_info;
	struct sev_data_receive_start start;
	struct kvm_sev_receive_start params;
	int *error = &argp->error;
	void *session_data;
	void *pdh_data;
	int ret;

	if (!sev_guest(kvm))
		return -ENOTTY;

	/* Get parameter from the userspace */
	if (copy_from_user(&params, (void __user *)(uintptr_t)argp->data,
			sizeof(struct kvm_sev_receive_start)))
		return -EFAULT;

	/* some sanity checks */
	if (!params.pdh_uaddr || !params.pdh_len ||
	    !params.session_uaddr || !params.session_len)
		return -EINVAL;

	pdh_data = psp_copy_user_blob(params.pdh_uaddr, params.pdh_len);
	if (IS_ERR(pdh_data))
		return PTR_ERR(pdh_data);

	session_data = psp_copy_user_blob(params.session_uaddr,
			params.session_len);
	if (IS_ERR(session_data)) {
		ret = PTR_ERR(session_data);
		goto e_free_pdh;
	}

	memset(&start, 0, sizeof(start));
	start.handle = params.handle;
	start.policy = params.policy;
	start.pdh_cert_address = __psp_pa(pdh_data);
	start.pdh_cert_len = params.pdh_len;
	start.session_address = __psp_pa(session_data);
	start.session_len = params.session_len;

	/* create memory encryption context */
	ret = __sev_issue_cmd(argp->sev_fd, SEV_CMD_RECEIVE_START, &start,
				error);
	if (ret)
		goto e_free_session;

	/* Bind ASID to this guest */
	ret = sev_bind_asid(kvm, start.handle, error);
	if (ret) {
		sev_decommission(start.handle);
		goto e_free_session;
	}

	params.handle = start.handle;
	if (copy_to_user((void __user *)(uintptr_t)argp->data,
			 &params, sizeof(struct kvm_sev_receive_start))) {
		ret = -EFAULT;
		sev_unbind_asid(kvm, start.handle);
		goto e_free_session;
	}

    	sev->handle = start.handle;
	sev->fd = argp->sev_fd;

e_free_session:
	kfree(session_data);
e_free_pdh:
	kfree(pdh_data);

	return ret;
}

static int sev_receive_update_data(struct kvm *kvm, struct kvm_sev_cmd *argp)
{
	struct kvm_sev_info *sev = &to_kvm_svm(kvm)->sev_info;
	struct kvm_sev_receive_update_data params;
	struct sev_data_receive_update_data data;
	void *hdr = NULL, *trans = NULL;
	struct page **guest_page;
	unsigned long n;
	int ret, offset;

	if (!sev_guest(kvm))
		return -EINVAL;

	if (copy_from_user(&params, (void __user *)(uintptr_t)argp->data,
			sizeof(struct kvm_sev_receive_update_data)))
		return -EFAULT;

	if (!params.hdr_uaddr || !params.hdr_len ||
	    !params.guest_uaddr || !params.guest_len ||
	    !params.trans_uaddr || !params.trans_len)
		return -EINVAL;

	/* Check if we are crossing the page boundary */
	offset = params.guest_uaddr & (PAGE_SIZE - 1);
	if ((params.guest_len + offset > PAGE_SIZE))
		return -EINVAL;

	hdr = psp_copy_user_blob(params.hdr_uaddr, params.hdr_len);
	if (IS_ERR(hdr))
		return PTR_ERR(hdr);

	trans = psp_copy_user_blob(params.trans_uaddr, params.trans_len);
	if (IS_ERR(trans)) {
		ret = PTR_ERR(trans);
		goto e_free_hdr;
	}

	memset(&data, 0, sizeof(data));
	data.hdr_address = __psp_pa(hdr);
	data.hdr_len = params.hdr_len;
	data.trans_address = __psp_pa(trans);
	data.trans_len = params.trans_len;

	/* Pin guest memory */
	guest_page = sev_pin_memory(kvm, params.guest_uaddr & PAGE_MASK,
				    PAGE_SIZE, &n, 1);
	if (IS_ERR(guest_page)) {
		ret = PTR_ERR(guest_page);
		goto e_free_trans;
	}

	/*
	 * Flush (on non-coherent CPUs) before RECEIVE_UPDATE_DATA, the PSP
	 * encrypts the written data with the guest's key, and the cache may
	 * contain dirty, unencrypted data.
	 */
	sev_clflush_pages(guest_page, n);

	/* The RECEIVE_UPDATE_DATA command requires C-bit to be always set. */
	data.guest_address = (page_to_pfn(guest_page[0]) << PAGE_SHIFT) + offset;
	data.guest_address |= sev_me_mask;
	data.guest_len = params.guest_len;
	data.handle = sev->handle;

	ret = sev_issue_cmd(kvm, SEV_CMD_RECEIVE_UPDATE_DATA, &data,
				&argp->error);

	sev_unpin_memory(kvm, guest_page, n);

e_free_trans:
	kfree(trans);
e_free_hdr:
	kfree(hdr);

	return ret;
}

static int sev_receive_finish(struct kvm *kvm, struct kvm_sev_cmd *argp)
{
	struct kvm_sev_info *sev = &to_kvm_svm(kvm)->sev_info;
	struct sev_data_receive_finish data;

	if (!sev_guest(kvm))
		return -ENOTTY;

	data.handle = sev->handle;
	return sev_issue_cmd(kvm, SEV_CMD_RECEIVE_FINISH, &data, &argp->error);
}

static bool cmd_allowed_from_miror(u32 cmd_id)
{
	/*
	 * Allow mirrors VM to call KVM_SEV_LAUNCH_UPDATE_VMSA to enable SEV-ES
	 * active mirror VMs. Also allow the debugging and status commands.
	 */
	if (cmd_id == KVM_SEV_LAUNCH_UPDATE_VMSA ||
	    cmd_id == KVM_SEV_GUEST_STATUS || cmd_id == KVM_SEV_DBG_DECRYPT ||
	    cmd_id == KVM_SEV_DBG_ENCRYPT)
		return true;

	return false;
}

static int sev_lock_for_migration(struct kvm *kvm)
{
	struct kvm_sev_info *sev = &to_kvm_svm(kvm)->sev_info;

	/*
	 * Bail if this VM is already involved in a migration to avoid deadlock
	 * between two VMs trying to migrate to/from each other.
	 */
	if (atomic_cmpxchg_acquire(&sev->migration_in_progress, 0, 1))
		return -EBUSY;

	mutex_lock(&kvm->lock);

	return 0;
}

static void sev_unlock_after_migration(struct kvm *kvm)
{
	struct kvm_sev_info *sev = &to_kvm_svm(kvm)->sev_info;

	mutex_unlock(&kvm->lock);
	atomic_set_release(&sev->migration_in_progress, 0);
}


static int sev_lock_vcpus_for_migration(struct kvm *kvm)
{
	struct kvm_vcpu *vcpu;
	int i, j;

	kvm_for_each_vcpu(i, vcpu, kvm) {
		if (mutex_lock_killable(&vcpu->mutex))
			goto out_unlock;
	}

	return 0;

out_unlock:
	kvm_for_each_vcpu(j, vcpu, kvm) {
		if (i == j)
			break;

		mutex_unlock(&vcpu->mutex);
	}
	return -EINTR;
}

static void sev_unlock_vcpus_for_migration(struct kvm *kvm)
{
	struct kvm_vcpu *vcpu;
	int i;

	kvm_for_each_vcpu(i, vcpu, kvm) {
		mutex_unlock(&vcpu->mutex);
	}
}

static void sev_migrate_from(struct kvm_sev_info *dst,
			      struct kvm_sev_info *src)
{
	dst->active = true;
	dst->asid = src->asid;
	dst->handle = src->handle;
	dst->pages_locked = src->pages_locked;

	src->asid = 0;
	src->active = false;
	src->handle = 0;
	src->pages_locked = 0;

	if (dst->misc_cg != src->misc_cg)
		sev_misc_cg_uncharge(src);

	put_misc_cg(src->misc_cg);
	src->misc_cg = NULL;

	INIT_LIST_HEAD(&dst->regions_list);
	list_replace_init(&src->regions_list, &dst->regions_list);
}

static int sev_es_migrate_from(struct kvm *dst, struct kvm *src)
{
	int i;
	struct kvm_vcpu *dst_vcpu, *src_vcpu;
	struct vcpu_svm *dst_svm, *src_svm;

	if (atomic_read(&src->online_vcpus) != atomic_read(&dst->online_vcpus))
		return -EINVAL;

	kvm_for_each_vcpu(i, src_vcpu, src) {
		if (!src_vcpu->arch.guest_state_protected)
			return -EINVAL;
	}

	kvm_for_each_vcpu(i, src_vcpu, src) {
		src_svm = to_svm(src_vcpu);
		dst_vcpu = kvm_get_vcpu(dst, i);
		dst_svm = to_svm(dst_vcpu);

		/*
		 * Transfer VMSA and GHCB state to the destination.  Nullify and
		 * clear source fields as appropriate, the state now belongs to
		 * the destination.
		 */
		memcpy(&dst_svm->sev_es, &src_svm->sev_es, sizeof(src_svm->sev_es));
		dst_svm->vmcb->control.ghcb_gpa = src_svm->vmcb->control.ghcb_gpa;
		dst_svm->vmcb->control.vmsa_pa = src_svm->vmcb->control.vmsa_pa;
		dst_vcpu->arch.guest_state_protected = true;

		memset(&src_svm->sev_es, 0, sizeof(src_svm->sev_es));
		src_svm->vmcb->control.ghcb_gpa = INVALID_PAGE;
		src_svm->vmcb->control.vmsa_pa = INVALID_PAGE;
		src_vcpu->arch.guest_state_protected = false;
	}
	to_kvm_svm(src)->sev_info.es_active = false;
	to_kvm_svm(dst)->sev_info.es_active = true;

	return 0;
}

int svm_vm_migrate_from(struct kvm *kvm, unsigned int source_fd)
{
	struct kvm_sev_info *dst_sev = &to_kvm_svm(kvm)->sev_info;
	struct kvm_sev_info *src_sev;
	struct file *source_kvm_file;
	struct kvm *source_kvm;
	int ret;

	ret = sev_lock_for_migration(kvm);
	if (ret)
		return ret;

	if (sev_guest(kvm)) {
		ret = -EINVAL;
		goto out_unlock;
	}

	source_kvm_file = fget(source_fd);
	if (!file_is_kvm(source_kvm_file)) {
		ret = -EBADF;
		goto out_fput;
	}

	source_kvm = source_kvm_file->private_data;
	ret = sev_lock_for_migration(source_kvm);
	if (ret)
		goto out_fput;

	if (!sev_guest(source_kvm)) {
		ret = -EINVAL;
		goto out_source;
	}

	src_sev = &to_kvm_svm(source_kvm)->sev_info;
	dst_sev->misc_cg = get_current_misc_cg();
	if (dst_sev->misc_cg != src_sev->misc_cg) {
		ret = sev_misc_cg_try_charge(dst_sev);
		if (ret)
			goto out_dst_put_cgroup;
	}

	ret = sev_lock_vcpus_for_migration(kvm);
	if (ret)
		goto out_dst_cgroup;
	ret = sev_lock_vcpus_for_migration(source_kvm);
	if (ret)
		goto out_dst_vcpu;

	if (sev_es_guest(source_kvm)) {
		ret = sev_es_migrate_from(kvm, source_kvm);
		if (ret)
			goto out_source_vcpu;
	}
	sev_migrate_from(dst_sev, src_sev);
	kvm_vm_dead(source_kvm);
	ret = 0;

out_source_vcpu:
	sev_unlock_vcpus_for_migration(source_kvm);
out_dst_vcpu:
	sev_unlock_vcpus_for_migration(kvm);
out_dst_cgroup:
	if (ret < 0) {
		sev_misc_cg_uncharge(dst_sev);
out_dst_put_cgroup:
		put_misc_cg(dst_sev->misc_cg);
		dst_sev->misc_cg = NULL;
	}
out_source:
	sev_unlock_after_migration(source_kvm);
out_fput:
	if (source_kvm_file)
		fput(source_kvm_file);
out_unlock:
	sev_unlock_after_migration(kvm);
	return ret;
}

int svm_mem_enc_op(struct kvm *kvm, void __user *argp)
{
	struct kvm_sev_cmd sev_cmd;
	int r;

	if (!sev_enabled)
		return -ENOTTY;

	if (!argp)
		return 0;

	if (copy_from_user(&sev_cmd, argp, sizeof(struct kvm_sev_cmd)))
		return -EFAULT;

	mutex_lock(&kvm->lock);

	/* Only the enc_context_owner handles some memory enc operations. */
	if (is_mirroring_enc_context(kvm) &&
	    !cmd_allowed_from_miror(sev_cmd.id)) {
		r = -EINVAL;
		goto out;
	}

	switch (sev_cmd.id) {
	case KVM_SEV_ES_INIT:
		if (!sev_es_enabled) {
			r = -ENOTTY;
			goto out;
		}
		fallthrough;
	case KVM_SEV_INIT:
		r = sev_guest_init(kvm, &sev_cmd);
		break;
	case KVM_SEV_LAUNCH_START:
		r = sev_launch_start(kvm, &sev_cmd);
		break;
	case KVM_SEV_LAUNCH_UPDATE_DATA:
		r = sev_launch_update_data(kvm, &sev_cmd);
		break;
	case KVM_SEV_LAUNCH_UPDATE_VMSA:
		r = sev_launch_update_vmsa(kvm, &sev_cmd);
		break;
	case KVM_SEV_LAUNCH_MEASURE:
		r = sev_launch_measure(kvm, &sev_cmd);
		break;
	case KVM_SEV_LAUNCH_FINISH:
		r = sev_launch_finish(kvm, &sev_cmd);
		break;
	case KVM_SEV_GUEST_STATUS:
		r = sev_guest_status(kvm, &sev_cmd);
		break;
	case KVM_SEV_DBG_DECRYPT:
		r = sev_dbg_crypt(kvm, &sev_cmd, true);
		break;
	case KVM_SEV_DBG_ENCRYPT:
		r = sev_dbg_crypt(kvm, &sev_cmd, false);
		break;
	case KVM_SEV_LAUNCH_SECRET:
		r = sev_launch_secret(kvm, &sev_cmd);
		break;
	case KVM_SEV_GET_ATTESTATION_REPORT:
		r = sev_get_attestation_report(kvm, &sev_cmd);
		break;
	case KVM_SEV_SEND_START:
		r = sev_send_start(kvm, &sev_cmd);
		break;
	case KVM_SEV_SEND_UPDATE_DATA:
		r = sev_send_update_data(kvm, &sev_cmd);
		break;
	case KVM_SEV_SEND_FINISH:
		r = sev_send_finish(kvm, &sev_cmd);
		break;
	case KVM_SEV_SEND_CANCEL:
		r = sev_send_cancel(kvm, &sev_cmd);
		break;
	case KVM_SEV_RECEIVE_START:
		r = sev_receive_start(kvm, &sev_cmd);
		break;
	case KVM_SEV_RECEIVE_UPDATE_DATA:
		r = sev_receive_update_data(kvm, &sev_cmd);
		break;
	case KVM_SEV_RECEIVE_FINISH:
		r = sev_receive_finish(kvm, &sev_cmd);
		break;
	default:
		r = -EINVAL;
		goto out;
	}

	if (copy_to_user(argp, &sev_cmd, sizeof(struct kvm_sev_cmd)))
		r = -EFAULT;

out:
	mutex_unlock(&kvm->lock);
	return r;
}

int svm_register_enc_region(struct kvm *kvm,
			    struct kvm_enc_region *range)
{
	struct kvm_sev_info *sev = &to_kvm_svm(kvm)->sev_info;
	struct enc_region *region;
	int ret = 0;

	if (!sev_guest(kvm))
		return -ENOTTY;

	/* If kvm is mirroring encryption context it isn't responsible for it */
	if (is_mirroring_enc_context(kvm))
		return -EINVAL;

	if (range->addr > ULONG_MAX || range->size > ULONG_MAX)
		return -EINVAL;

	region = kzalloc(sizeof(*region), GFP_KERNEL_ACCOUNT);
	if (!region)
		return -ENOMEM;

	mutex_lock(&kvm->lock);
	region->pages = sev_pin_memory(kvm, range->addr, range->size, &region->npages, 1);
	if (IS_ERR(region->pages)) {
		ret = PTR_ERR(region->pages);
		mutex_unlock(&kvm->lock);
		goto e_free;
	}

	region->uaddr = range->addr;
	region->size = range->size;

	list_add_tail(&region->list, &sev->regions_list);
	mutex_unlock(&kvm->lock);

	/*
	 * The guest may change the memory encryption attribute from C=0 -> C=1
	 * or vice versa for this memory range. Lets make sure caches are
	 * flushed to ensure that guest data gets written into memory with
	 * correct C-bit.
	 */
	sev_clflush_pages(region->pages, region->npages);

	return ret;

e_free:
	kfree(region);
	return ret;
}

static struct enc_region *
find_enc_region(struct kvm *kvm, struct kvm_enc_region *range)
{
	struct kvm_sev_info *sev = &to_kvm_svm(kvm)->sev_info;
	struct list_head *head = &sev->regions_list;
	struct enc_region *i;

	list_for_each_entry(i, head, list) {
		if (i->uaddr == range->addr &&
		    i->size == range->size)
			return i;
	}

	return NULL;
}

static void __unregister_enc_region_locked(struct kvm *kvm,
					   struct enc_region *region)
{
	sev_unpin_memory(kvm, region->pages, region->npages);
	list_del(&region->list);
	kfree(region);
}

int svm_unregister_enc_region(struct kvm *kvm,
			      struct kvm_enc_region *range)
{
	struct enc_region *region;
	int ret;

	/* If kvm is mirroring encryption context it isn't responsible for it */
	if (is_mirroring_enc_context(kvm))
		return -EINVAL;

	mutex_lock(&kvm->lock);

	if (!sev_guest(kvm)) {
		ret = -ENOTTY;
		goto failed;
	}

	region = find_enc_region(kvm, range);
	if (!region) {
		ret = -EINVAL;
		goto failed;
	}

	/*
	 * Ensure that all guest tagged cache entries are flushed before
	 * releasing the pages back to the system for use. CLFLUSH will
	 * not do this, so issue a WBINVD.
	 */
	wbinvd_on_all_cpus();

	__unregister_enc_region_locked(kvm, region);

	mutex_unlock(&kvm->lock);
	return 0;

failed:
	mutex_unlock(&kvm->lock);
	return ret;
}

int svm_vm_copy_asid_from(struct kvm *kvm, unsigned int source_fd)
{
	struct file *source_kvm_file;
	struct kvm *source_kvm;
	struct kvm_sev_info source_sev, *mirror_sev;
	int ret;

	source_kvm_file = fget(source_fd);
	if (!file_is_kvm(source_kvm_file)) {
		ret = -EBADF;
		goto e_source_put;
	}

	source_kvm = source_kvm_file->private_data;
	mutex_lock(&source_kvm->lock);

	if (!sev_guest(source_kvm)) {
		ret = -EINVAL;
		goto e_source_unlock;
	}

	/* Mirrors of mirrors should work, but let's not get silly */
	if (is_mirroring_enc_context(source_kvm) || source_kvm == kvm) {
		ret = -EINVAL;
		goto e_source_unlock;
	}

	memcpy(&source_sev, &to_kvm_svm(source_kvm)->sev_info,
	       sizeof(source_sev));

	/*
	 * The mirror kvm holds an enc_context_owner ref so its asid can't
	 * disappear until we're done with it
	 */
	kvm_get_kvm(source_kvm);

	fput(source_kvm_file);
	mutex_unlock(&source_kvm->lock);
	mutex_lock(&kvm->lock);

	if (sev_guest(kvm)) {
		ret = -EINVAL;
		goto e_mirror_unlock;
	}

	/* Set enc_context_owner and copy its encryption context over */
	mirror_sev = &to_kvm_svm(kvm)->sev_info;
	mirror_sev->enc_context_owner = source_kvm;
	mirror_sev->active = true;
	mirror_sev->asid = source_sev.asid;
	mirror_sev->fd = source_sev.fd;
	mirror_sev->es_active = source_sev.es_active;
	mirror_sev->handle = source_sev.handle;
	/*
	 * Do not copy ap_jump_table. Since the mirror does not share the same
	 * KVM contexts as the original, and they may have different
	 * memory-views.
	 */

	mutex_unlock(&kvm->lock);
	return 0;

e_mirror_unlock:
	mutex_unlock(&kvm->lock);
	kvm_put_kvm(source_kvm);
	return ret;
e_source_unlock:
	mutex_unlock(&source_kvm->lock);
e_source_put:
	if (source_kvm_file)
		fput(source_kvm_file);
	return ret;
}

void sev_vm_destroy(struct kvm *kvm)
{
	struct kvm_sev_info *sev = &to_kvm_svm(kvm)->sev_info;
	struct list_head *head = &sev->regions_list;
	struct list_head *pos, *q;

	if (!sev_guest(kvm))
		return;

	/* If this is a mirror_kvm release the enc_context_owner and skip sev cleanup */
	if (is_mirroring_enc_context(kvm)) {
		kvm_put_kvm(sev->enc_context_owner);
		return;
	}

	mutex_lock(&kvm->lock);

	/*
	 * Ensure that all guest tagged cache entries are flushed before
	 * releasing the pages back to the system for use. CLFLUSH will
	 * not do this, so issue a WBINVD.
	 */
	wbinvd_on_all_cpus();

	/*
	 * if userspace was terminated before unregistering the memory regions
	 * then lets unpin all the registered memory.
	 */
	if (!list_empty(head)) {
		list_for_each_safe(pos, q, head) {
			__unregister_enc_region_locked(kvm,
				list_entry(pos, struct enc_region, list));
			cond_resched();
		}
	}

	mutex_unlock(&kvm->lock);

	sev_unbind_asid(kvm, sev->handle);
	sev_asid_free(sev);
}

void __init sev_set_cpu_caps(void)
{
	if (!sev_enabled)
		kvm_cpu_cap_clear(X86_FEATURE_SEV);
	if (!sev_es_enabled)
		kvm_cpu_cap_clear(X86_FEATURE_SEV_ES);
}

void __init sev_hardware_setup(void)
{
#ifdef CONFIG_KVM_AMD_SEV
	unsigned int eax, ebx, ecx, edx, sev_asid_count, sev_es_asid_count;
	bool sev_es_supported = false;
	bool sev_supported = false;

	if (!sev_enabled || !npt_enabled)
		goto out;

	/* Does the CPU support SEV? */
	if (!boot_cpu_has(X86_FEATURE_SEV))
		goto out;

	/* Retrieve SEV CPUID information */
	cpuid(0x8000001f, &eax, &ebx, &ecx, &edx);

	/* Set encryption bit location for SEV-ES guests */
	sev_enc_bit = ebx & 0x3f;

	/* Maximum number of encrypted guests supported simultaneously */
	max_sev_asid = ecx;
	if (!max_sev_asid)
		goto out;

	/* Minimum ASID value that should be used for SEV guest */
	min_sev_asid = edx;
	sev_me_mask = 1UL << (ebx & 0x3f);

	/*
	 * Initialize SEV ASID bitmaps. Allocate space for ASID 0 in the bitmap,
	 * even though it's never used, so that the bitmap is indexed by the
	 * actual ASID.
	 */
	nr_asids = max_sev_asid + 1;
	sev_asid_bitmap = bitmap_zalloc(nr_asids, GFP_KERNEL);
	if (!sev_asid_bitmap)
		goto out;

	sev_reclaim_asid_bitmap = bitmap_zalloc(nr_asids, GFP_KERNEL);
	if (!sev_reclaim_asid_bitmap) {
		bitmap_free(sev_asid_bitmap);
		sev_asid_bitmap = NULL;
		goto out;
	}

	sev_asid_count = max_sev_asid - min_sev_asid + 1;
	if (misc_cg_set_capacity(MISC_CG_RES_SEV, sev_asid_count))
		goto out;

	pr_info("SEV supported: %u ASIDs\n", sev_asid_count);
	sev_supported = true;

	/* SEV-ES support requested? */
	if (!sev_es_enabled)
		goto out;

	/* Does the CPU support SEV-ES? */
	if (!boot_cpu_has(X86_FEATURE_SEV_ES))
		goto out;

	/* Has the system been allocated ASIDs for SEV-ES? */
	if (min_sev_asid == 1)
		goto out;

	sev_es_asid_count = min_sev_asid - 1;
	if (misc_cg_set_capacity(MISC_CG_RES_SEV_ES, sev_es_asid_count))
		goto out;

	pr_info("SEV-ES supported: %u ASIDs\n", sev_es_asid_count);
	sev_es_supported = true;

out:
	sev_enabled = sev_supported;
	sev_es_enabled = sev_es_supported;
#endif
}

void sev_hardware_teardown(void)
{
	if (!sev_enabled)
		return;

	/* No need to take sev_bitmap_lock, all VMs have been destroyed. */
	sev_flush_asids(1, max_sev_asid);

	bitmap_free(sev_asid_bitmap);
	bitmap_free(sev_reclaim_asid_bitmap);

	misc_cg_set_capacity(MISC_CG_RES_SEV, 0);
	misc_cg_set_capacity(MISC_CG_RES_SEV_ES, 0);
}

int sev_cpu_init(struct svm_cpu_data *sd)
{
	if (!sev_enabled)
		return 0;

	sd->sev_vmcbs = kcalloc(nr_asids, sizeof(void *), GFP_KERNEL);
	if (!sd->sev_vmcbs)
		return -ENOMEM;

	return 0;
}

/*
 * Pages used by hardware to hold guest encrypted state must be flushed before
 * returning them to the system.
 */
static void sev_flush_guest_memory(struct vcpu_svm *svm, void *va,
				   unsigned long len)
{
	/*
	 * If hardware enforced cache coherency for encrypted mappings of the
	 * same physical page is supported, nothing to do.
	 */
	if (boot_cpu_has(X86_FEATURE_SME_COHERENT))
		return;

	/*
	 * If the VM Page Flush MSR is supported, use it to flush the page
	 * (using the page virtual address and the guest ASID).
	 */
	if (boot_cpu_has(X86_FEATURE_VM_PAGE_FLUSH)) {
		struct kvm_sev_info *sev;
		unsigned long va_start;
		u64 start, stop;

		/* Align start and stop to page boundaries. */
		va_start = (unsigned long)va;
		start = (u64)va_start & PAGE_MASK;
		stop = PAGE_ALIGN((u64)va_start + len);

		if (start < stop) {
			sev = &to_kvm_svm(svm->vcpu.kvm)->sev_info;

			while (start < stop) {
				wrmsrl(MSR_AMD64_VM_PAGE_FLUSH,
				       start | sev->asid);

				start += PAGE_SIZE;
			}

			return;
		}

		WARN(1, "Address overflow, using WBINVD\n");
	}

	/*
	 * Hardware should always have one of the above features,
	 * but if not, use WBINVD and issue a warning.
	 */
	WARN_ONCE(1, "Using WBINVD to flush guest memory\n");
	wbinvd_on_all_cpus();
}

void sev_free_vcpu(struct kvm_vcpu *vcpu)
{
	struct vcpu_svm *svm;

	if (!sev_es_guest(vcpu->kvm))
		return;

	svm = to_svm(vcpu);

	if (vcpu->arch.guest_state_protected)
		sev_flush_guest_memory(svm, svm->sev_es.vmsa, PAGE_SIZE);
	__free_page(virt_to_page(svm->sev_es.vmsa));

	if (svm->sev_es.ghcb_sa_free)
		kfree(svm->sev_es.ghcb_sa);
}

static void dump_ghcb(struct vcpu_svm *svm)
{
	struct ghcb *ghcb = svm->sev_es.ghcb;
	unsigned int nbits;

	/* Re-use the dump_invalid_vmcb module parameter */
	if (!dump_invalid_vmcb) {
		pr_warn_ratelimited("set kvm_amd.dump_invalid_vmcb=1 to dump internal KVM state.\n");
		return;
	}

	nbits = sizeof(ghcb->save.valid_bitmap) * 8;

	pr_err("GHCB (GPA=%016llx):\n", svm->vmcb->control.ghcb_gpa);
	pr_err("%-20s%016llx is_valid: %u\n", "sw_exit_code",
	       ghcb->save.sw_exit_code, ghcb_sw_exit_code_is_valid(ghcb));
	pr_err("%-20s%016llx is_valid: %u\n", "sw_exit_info_1",
	       ghcb->save.sw_exit_info_1, ghcb_sw_exit_info_1_is_valid(ghcb));
	pr_err("%-20s%016llx is_valid: %u\n", "sw_exit_info_2",
	       ghcb->save.sw_exit_info_2, ghcb_sw_exit_info_2_is_valid(ghcb));
	pr_err("%-20s%016llx is_valid: %u\n", "sw_scratch",
	       ghcb->save.sw_scratch, ghcb_sw_scratch_is_valid(ghcb));
	pr_err("%-20s%*pb\n", "valid_bitmap", nbits, ghcb->save.valid_bitmap);
}

static void sev_es_sync_to_ghcb(struct vcpu_svm *svm)
{
	struct kvm_vcpu *vcpu = &svm->vcpu;
	struct ghcb *ghcb = svm->sev_es.ghcb;

	/*
	 * The GHCB protocol so far allows for the following data
	 * to be returned:
	 *   GPRs RAX, RBX, RCX, RDX
	 *
	 * Copy their values, even if they may not have been written during the
	 * VM-Exit.  It's the guest's responsibility to not consume random data.
	 */
	ghcb_set_rax(ghcb, vcpu->arch.regs[VCPU_REGS_RAX]);
	ghcb_set_rbx(ghcb, vcpu->arch.regs[VCPU_REGS_RBX]);
	ghcb_set_rcx(ghcb, vcpu->arch.regs[VCPU_REGS_RCX]);
	ghcb_set_rdx(ghcb, vcpu->arch.regs[VCPU_REGS_RDX]);
}

static void sev_es_sync_from_ghcb(struct vcpu_svm *svm)
{
	struct vmcb_control_area *control = &svm->vmcb->control;
	struct kvm_vcpu *vcpu = &svm->vcpu;
	struct ghcb *ghcb = svm->sev_es.ghcb;
	u64 exit_code;

	/*
	 * The GHCB protocol so far allows for the following data
	 * to be supplied:
	 *   GPRs RAX, RBX, RCX, RDX
	 *   XCR0
	 *   CPL
	 *
	 * VMMCALL allows the guest to provide extra registers. KVM also
	 * expects RSI for hypercalls, so include that, too.
	 *
	 * Copy their values to the appropriate location if supplied.
	 */
	memset(vcpu->arch.regs, 0, sizeof(vcpu->arch.regs));

	vcpu->arch.regs[VCPU_REGS_RAX] = ghcb_get_rax_if_valid(ghcb);
	vcpu->arch.regs[VCPU_REGS_RBX] = ghcb_get_rbx_if_valid(ghcb);
	vcpu->arch.regs[VCPU_REGS_RCX] = ghcb_get_rcx_if_valid(ghcb);
	vcpu->arch.regs[VCPU_REGS_RDX] = ghcb_get_rdx_if_valid(ghcb);
	vcpu->arch.regs[VCPU_REGS_RSI] = ghcb_get_rsi_if_valid(ghcb);

	svm->vmcb->save.cpl = ghcb_get_cpl_if_valid(ghcb);

	if (ghcb_xcr0_is_valid(ghcb)) {
		vcpu->arch.xcr0 = ghcb_get_xcr0(ghcb);
		kvm_update_cpuid_runtime(vcpu);
	}

	/* Copy the GHCB exit information into the VMCB fields */
	exit_code = ghcb_get_sw_exit_code(ghcb);
	control->exit_code = lower_32_bits(exit_code);
	control->exit_code_hi = upper_32_bits(exit_code);
	control->exit_info_1 = ghcb_get_sw_exit_info_1(ghcb);
	control->exit_info_2 = ghcb_get_sw_exit_info_2(ghcb);

	/* Clear the valid entries fields */
	memset(ghcb->save.valid_bitmap, 0, sizeof(ghcb->save.valid_bitmap));
}

static int sev_es_validate_vmgexit(struct vcpu_svm *svm)
{
	struct kvm_vcpu *vcpu;
	struct ghcb *ghcb;
	u64 exit_code = 0;

	ghcb = svm->sev_es.ghcb;

	/* Only GHCB Usage code 0 is supported */
	if (ghcb->ghcb_usage)
		goto vmgexit_err;

	/*
	 * Retrieve the exit code now even though is may not be marked valid
	 * as it could help with debugging.
	 */
	exit_code = ghcb_get_sw_exit_code(ghcb);

	if (!ghcb_sw_exit_code_is_valid(ghcb) ||
	    !ghcb_sw_exit_info_1_is_valid(ghcb) ||
	    !ghcb_sw_exit_info_2_is_valid(ghcb))
		goto vmgexit_err;

	switch (ghcb_get_sw_exit_code(ghcb)) {
	case SVM_EXIT_READ_DR7:
		break;
	case SVM_EXIT_WRITE_DR7:
		if (!ghcb_rax_is_valid(ghcb))
			goto vmgexit_err;
		break;
	case SVM_EXIT_RDTSC:
		break;
	case SVM_EXIT_RDPMC:
		if (!ghcb_rcx_is_valid(ghcb))
			goto vmgexit_err;
		break;
	case SVM_EXIT_CPUID:
		if (!ghcb_rax_is_valid(ghcb) ||
		    !ghcb_rcx_is_valid(ghcb))
			goto vmgexit_err;
		if (ghcb_get_rax(ghcb) == 0xd)
			if (!ghcb_xcr0_is_valid(ghcb))
				goto vmgexit_err;
		break;
	case SVM_EXIT_INVD:
		break;
	case SVM_EXIT_IOIO:
		if (ghcb_get_sw_exit_info_1(ghcb) & SVM_IOIO_STR_MASK) {
			if (!ghcb_sw_scratch_is_valid(ghcb))
				goto vmgexit_err;
		} else {
			if (!(ghcb_get_sw_exit_info_1(ghcb) & SVM_IOIO_TYPE_MASK))
				if (!ghcb_rax_is_valid(ghcb))
					goto vmgexit_err;
		}
		break;
	case SVM_EXIT_MSR:
		if (!ghcb_rcx_is_valid(ghcb))
			goto vmgexit_err;
		if (ghcb_get_sw_exit_info_1(ghcb)) {
			if (!ghcb_rax_is_valid(ghcb) ||
			    !ghcb_rdx_is_valid(ghcb))
				goto vmgexit_err;
		}
		break;
	case SVM_EXIT_VMMCALL:
		if (!ghcb_rax_is_valid(ghcb) ||
		    !ghcb_cpl_is_valid(ghcb))
			goto vmgexit_err;
		break;
	case SVM_EXIT_RDTSCP:
		break;
	case SVM_EXIT_WBINVD:
		break;
	case SVM_EXIT_MONITOR:
		if (!ghcb_rax_is_valid(ghcb) ||
		    !ghcb_rcx_is_valid(ghcb) ||
		    !ghcb_rdx_is_valid(ghcb))
			goto vmgexit_err;
		break;
	case SVM_EXIT_MWAIT:
		if (!ghcb_rax_is_valid(ghcb) ||
		    !ghcb_rcx_is_valid(ghcb))
			goto vmgexit_err;
		break;
	case SVM_VMGEXIT_MMIO_READ:
	case SVM_VMGEXIT_MMIO_WRITE:
		if (!ghcb_sw_scratch_is_valid(ghcb))
			goto vmgexit_err;
		break;
	case SVM_VMGEXIT_NMI_COMPLETE:
	case SVM_VMGEXIT_AP_HLT_LOOP:
	case SVM_VMGEXIT_AP_JUMP_TABLE:
	case SVM_VMGEXIT_UNSUPPORTED_EVENT:
		break;
	default:
		goto vmgexit_err;
	}

	return 0;

vmgexit_err:
	vcpu = &svm->vcpu;

	if (ghcb->ghcb_usage) {
		vcpu_unimpl(vcpu, "vmgexit: ghcb usage %#x is not valid\n",
			    ghcb->ghcb_usage);
	} else {
		vcpu_unimpl(vcpu, "vmgexit: exit reason %#llx is not valid\n",
			    exit_code);
		dump_ghcb(svm);
	}

	vcpu->run->exit_reason = KVM_EXIT_INTERNAL_ERROR;
	vcpu->run->internal.suberror = KVM_INTERNAL_ERROR_UNEXPECTED_EXIT_REASON;
	vcpu->run->internal.ndata = 2;
	vcpu->run->internal.data[0] = exit_code;
	vcpu->run->internal.data[1] = vcpu->arch.last_vmentry_cpu;

	return -EINVAL;
}

void sev_es_unmap_ghcb(struct vcpu_svm *svm)
{
	if (!svm->sev_es.ghcb)
		return;

	if (svm->sev_es.ghcb_sa_free) {
		/*
		 * The scratch area lives outside the GHCB, so there is a
		 * buffer that, depending on the operation performed, may
		 * need to be synced, then freed.
		 */
		if (svm->sev_es.ghcb_sa_sync) {
			kvm_write_guest(svm->vcpu.kvm,
					ghcb_get_sw_scratch(svm->sev_es.ghcb),
					svm->sev_es.ghcb_sa,
					svm->sev_es.ghcb_sa_len);
			svm->sev_es.ghcb_sa_sync = false;
		}

		kfree(svm->sev_es.ghcb_sa);
		svm->sev_es.ghcb_sa = NULL;
		svm->sev_es.ghcb_sa_free = false;
	}

	trace_kvm_vmgexit_exit(svm->vcpu.vcpu_id, svm->sev_es.ghcb);

	sev_es_sync_to_ghcb(svm);

	kvm_vcpu_unmap(&svm->vcpu, &svm->sev_es.ghcb_map, true);
	svm->sev_es.ghcb = NULL;
}

void pre_sev_run(struct vcpu_svm *svm, int cpu)
{
	struct svm_cpu_data *sd = per_cpu(svm_data, cpu);
	int asid = sev_get_asid(svm->vcpu.kvm);

	/* Assign the asid allocated with this SEV guest */
	svm->asid = asid;

	/*
	 * Flush guest TLB:
	 *
	 * 1) when different VMCB for the same ASID is to be run on the same host CPU.
	 * 2) or this VMCB was executed on different host CPU in previous VMRUNs.
	 */
	if (sd->sev_vmcbs[asid] == svm->vmcb &&
	    svm->vcpu.arch.last_vmentry_cpu == cpu)
		return;

	sd->sev_vmcbs[asid] = svm->vmcb;
	svm->vmcb->control.tlb_ctl = TLB_CONTROL_FLUSH_ASID;
	vmcb_mark_dirty(svm->vmcb, VMCB_ASID);
}

#define GHCB_SCRATCH_AREA_LIMIT		(16ULL * PAGE_SIZE)
static bool setup_vmgexit_scratch(struct vcpu_svm *svm, bool sync, u64 len)
{
	struct vmcb_control_area *control = &svm->vmcb->control;
	struct ghcb *ghcb = svm->sev_es.ghcb;
	u64 ghcb_scratch_beg, ghcb_scratch_end;
	u64 scratch_gpa_beg, scratch_gpa_end;
	void *scratch_va;

	scratch_gpa_beg = ghcb_get_sw_scratch(ghcb);
	if (!scratch_gpa_beg) {
		pr_err("vmgexit: scratch gpa not provided\n");
		return false;
	}

	scratch_gpa_end = scratch_gpa_beg + len;
	if (scratch_gpa_end < scratch_gpa_beg) {
		pr_err("vmgexit: scratch length (%#llx) not valid for scratch address (%#llx)\n",
		       len, scratch_gpa_beg);
		return false;
	}

	if ((scratch_gpa_beg & PAGE_MASK) == control->ghcb_gpa) {
		/* Scratch area begins within GHCB */
		ghcb_scratch_beg = control->ghcb_gpa +
				   offsetof(struct ghcb, shared_buffer);
		ghcb_scratch_end = control->ghcb_gpa +
				   offsetof(struct ghcb, reserved_1);

		/*
		 * If the scratch area begins within the GHCB, it must be
		 * completely contained in the GHCB shared buffer area.
		 */
		if (scratch_gpa_beg < ghcb_scratch_beg ||
		    scratch_gpa_end > ghcb_scratch_end) {
			pr_err("vmgexit: scratch area is outside of GHCB shared buffer area (%#llx - %#llx)\n",
			       scratch_gpa_beg, scratch_gpa_end);
			return false;
		}

		scratch_va = (void *)svm->sev_es.ghcb;
		scratch_va += (scratch_gpa_beg - control->ghcb_gpa);
	} else {
		/*
		 * The guest memory must be read into a kernel buffer, so
		 * limit the size
		 */
		if (len > GHCB_SCRATCH_AREA_LIMIT) {
			pr_err("vmgexit: scratch area exceeds KVM limits (%#llx requested, %#llx limit)\n",
			       len, GHCB_SCRATCH_AREA_LIMIT);
			return false;
		}
		scratch_va = kzalloc(len, GFP_KERNEL_ACCOUNT);
		if (!scratch_va)
			return false;

		if (kvm_read_guest(svm->vcpu.kvm, scratch_gpa_beg, scratch_va, len)) {
			/* Unable to copy scratch area from guest */
			pr_err("vmgexit: kvm_read_guest for scratch area failed\n");

			kfree(scratch_va);
			return false;
		}

		/*
		 * The scratch area is outside the GHCB. The operation will
		 * dictate whether the buffer needs to be synced before running
		 * the vCPU next time (i.e. a read was requested so the data
		 * must be written back to the guest memory).
		 */
		svm->sev_es.ghcb_sa_sync = sync;
		svm->sev_es.ghcb_sa_free = true;
	}

	svm->sev_es.ghcb_sa = scratch_va;
	svm->sev_es.ghcb_sa_len = len;

	return true;
}

static void set_ghcb_msr_bits(struct vcpu_svm *svm, u64 value, u64 mask,
			      unsigned int pos)
{
	svm->vmcb->control.ghcb_gpa &= ~(mask << pos);
	svm->vmcb->control.ghcb_gpa |= (value & mask) << pos;
}

static u64 get_ghcb_msr_bits(struct vcpu_svm *svm, u64 mask, unsigned int pos)
{
	return (svm->vmcb->control.ghcb_gpa >> pos) & mask;
}

static void set_ghcb_msr(struct vcpu_svm *svm, u64 value)
{
	svm->vmcb->control.ghcb_gpa = value;
}

static int sev_handle_vmgexit_msr_protocol(struct vcpu_svm *svm)
{
	struct vmcb_control_area *control = &svm->vmcb->control;
	struct kvm_vcpu *vcpu = &svm->vcpu;
	u64 ghcb_info;
	int ret = 1;

	ghcb_info = control->ghcb_gpa & GHCB_MSR_INFO_MASK;

	trace_kvm_vmgexit_msr_protocol_enter(svm->vcpu.vcpu_id,
					     control->ghcb_gpa);

	switch (ghcb_info) {
	case GHCB_MSR_SEV_INFO_REQ:
		set_ghcb_msr(svm, GHCB_MSR_SEV_INFO(GHCB_VERSION_MAX,
						    GHCB_VERSION_MIN,
						    sev_enc_bit));
		break;
	case GHCB_MSR_CPUID_REQ: {
		u64 cpuid_fn, cpuid_reg, cpuid_value;

		cpuid_fn = get_ghcb_msr_bits(svm,
					     GHCB_MSR_CPUID_FUNC_MASK,
					     GHCB_MSR_CPUID_FUNC_POS);

		/* Initialize the registers needed by the CPUID intercept */
		vcpu->arch.regs[VCPU_REGS_RAX] = cpuid_fn;
		vcpu->arch.regs[VCPU_REGS_RCX] = 0;

		ret = svm_invoke_exit_handler(vcpu, SVM_EXIT_CPUID);
		if (!ret) {
			ret = -EINVAL;
			break;
		}

		cpuid_reg = get_ghcb_msr_bits(svm,
					      GHCB_MSR_CPUID_REG_MASK,
					      GHCB_MSR_CPUID_REG_POS);
		if (cpuid_reg == 0)
			cpuid_value = vcpu->arch.regs[VCPU_REGS_RAX];
		else if (cpuid_reg == 1)
			cpuid_value = vcpu->arch.regs[VCPU_REGS_RBX];
		else if (cpuid_reg == 2)
			cpuid_value = vcpu->arch.regs[VCPU_REGS_RCX];
		else
			cpuid_value = vcpu->arch.regs[VCPU_REGS_RDX];

		set_ghcb_msr_bits(svm, cpuid_value,
				  GHCB_MSR_CPUID_VALUE_MASK,
				  GHCB_MSR_CPUID_VALUE_POS);

		set_ghcb_msr_bits(svm, GHCB_MSR_CPUID_RESP,
				  GHCB_MSR_INFO_MASK,
				  GHCB_MSR_INFO_POS);
		break;
	}
	case GHCB_MSR_TERM_REQ: {
		u64 reason_set, reason_code;

		reason_set = get_ghcb_msr_bits(svm,
					       GHCB_MSR_TERM_REASON_SET_MASK,
					       GHCB_MSR_TERM_REASON_SET_POS);
		reason_code = get_ghcb_msr_bits(svm,
						GHCB_MSR_TERM_REASON_MASK,
						GHCB_MSR_TERM_REASON_POS);
		pr_info("SEV-ES guest requested termination: %#llx:%#llx\n",
			reason_set, reason_code);
		fallthrough;
	}
	default:
		ret = -EINVAL;
	}

	trace_kvm_vmgexit_msr_protocol_exit(svm->vcpu.vcpu_id,
					    control->ghcb_gpa, ret);

	return ret;
}

int sev_handle_vmgexit(struct kvm_vcpu *vcpu)
{
	struct vcpu_svm *svm = to_svm(vcpu);
	struct vmcb_control_area *control = &svm->vmcb->control;
	u64 ghcb_gpa, exit_code;
	struct ghcb *ghcb;
	int ret;

	/* Validate the GHCB */
	ghcb_gpa = control->ghcb_gpa;
	if (ghcb_gpa & GHCB_MSR_INFO_MASK)
		return sev_handle_vmgexit_msr_protocol(svm);

	if (!ghcb_gpa) {
		vcpu_unimpl(vcpu, "vmgexit: GHCB gpa is not set\n");
		return -EINVAL;
	}

	if (kvm_vcpu_map(vcpu, ghcb_gpa >> PAGE_SHIFT, &svm->sev_es.ghcb_map)) {
		/* Unable to map GHCB from guest */
		vcpu_unimpl(vcpu, "vmgexit: error mapping GHCB [%#llx] from guest\n",
			    ghcb_gpa);
		return -EINVAL;
	}

	svm->sev_es.ghcb = svm->sev_es.ghcb_map.hva;
	ghcb = svm->sev_es.ghcb_map.hva;

	trace_kvm_vmgexit_enter(vcpu->vcpu_id, ghcb);

	exit_code = ghcb_get_sw_exit_code(ghcb);

	ret = sev_es_validate_vmgexit(svm);
	if (ret)
		return ret;

	sev_es_sync_from_ghcb(svm);
	ghcb_set_sw_exit_info_1(ghcb, 0);
	ghcb_set_sw_exit_info_2(ghcb, 0);

	ret = -EINVAL;
	switch (exit_code) {
	case SVM_VMGEXIT_MMIO_READ:
		if (!setup_vmgexit_scratch(svm, true, control->exit_info_2))
			break;

		ret = kvm_sev_es_mmio_read(vcpu,
					   control->exit_info_1,
					   control->exit_info_2,
					   svm->sev_es.ghcb_sa);
		break;
	case SVM_VMGEXIT_MMIO_WRITE:
		if (!setup_vmgexit_scratch(svm, false, control->exit_info_2))
			break;

		ret = kvm_sev_es_mmio_write(vcpu,
					    control->exit_info_1,
					    control->exit_info_2,
					    svm->sev_es.ghcb_sa);
		break;
	case SVM_VMGEXIT_NMI_COMPLETE:
		ret = svm_invoke_exit_handler(vcpu, SVM_EXIT_IRET);
		break;
	case SVM_VMGEXIT_AP_HLT_LOOP:
		ret = kvm_emulate_ap_reset_hold(vcpu);
		break;
	case SVM_VMGEXIT_AP_JUMP_TABLE: {
		struct kvm_sev_info *sev = &to_kvm_svm(vcpu->kvm)->sev_info;

		switch (control->exit_info_1) {
		case 0:
			/* Set AP jump table address */
			sev->ap_jump_table = control->exit_info_2;
			break;
		case 1:
			/* Get AP jump table address */
			ghcb_set_sw_exit_info_2(ghcb, sev->ap_jump_table);
			break;
		default:
			pr_err("svm: vmgexit: unsupported AP jump table request - exit_info_1=%#llx\n",
			       control->exit_info_1);
			ghcb_set_sw_exit_info_1(ghcb, 1);
			ghcb_set_sw_exit_info_2(ghcb,
						X86_TRAP_UD |
						SVM_EVTINJ_TYPE_EXEPT |
						SVM_EVTINJ_VALID);
		}

		ret = 1;
		break;
	}
	case SVM_VMGEXIT_UNSUPPORTED_EVENT:
		vcpu_unimpl(vcpu,
			    "vmgexit: unsupported event - exit_info_1=%#llx, exit_info_2=%#llx\n",
			    control->exit_info_1, control->exit_info_2);
		break;
	default:
		ret = svm_invoke_exit_handler(vcpu, exit_code);
	}

	return ret;
}

int sev_es_string_io(struct vcpu_svm *svm, int size, unsigned int port, int in)
{
	int count;
	int bytes;

	if (svm->vmcb->control.exit_info_2 > INT_MAX)
		return -EINVAL;

	count = svm->vmcb->control.exit_info_2;
	if (unlikely(check_mul_overflow(count, size, &bytes)))
		return -EINVAL;

	if (!setup_vmgexit_scratch(svm, in, bytes))
		return -EINVAL;

<<<<<<< HEAD
	return kvm_sev_es_string_io(&svm->vcpu, size, port, svm->ghcb_sa, count, in);
=======
	return kvm_sev_es_string_io(&svm->vcpu, size, port, svm->sev_es.ghcb_sa,
				    svm->sev_es.ghcb_sa_len / size, in);
>>>>>>> 6a581508
}

void sev_es_init_vmcb(struct vcpu_svm *svm)
{
	struct kvm_vcpu *vcpu = &svm->vcpu;

	svm->vmcb->control.nested_ctl |= SVM_NESTED_CTL_SEV_ES_ENABLE;
	svm->vmcb->control.virt_ext |= LBR_CTL_ENABLE_MASK;

	/*
	 * An SEV-ES guest requires a VMSA area that is a separate from the
	 * VMCB page. Do not include the encryption mask on the VMSA physical
	 * address since hardware will access it using the guest key.
	 */
	svm->vmcb->control.vmsa_pa = __pa(svm->sev_es.vmsa);

	/* Can't intercept CR register access, HV can't modify CR registers */
	svm_clr_intercept(svm, INTERCEPT_CR0_READ);
	svm_clr_intercept(svm, INTERCEPT_CR4_READ);
	svm_clr_intercept(svm, INTERCEPT_CR8_READ);
	svm_clr_intercept(svm, INTERCEPT_CR0_WRITE);
	svm_clr_intercept(svm, INTERCEPT_CR4_WRITE);
	svm_clr_intercept(svm, INTERCEPT_CR8_WRITE);

	svm_clr_intercept(svm, INTERCEPT_SELECTIVE_CR0);

	/* Track EFER/CR register changes */
	svm_set_intercept(svm, TRAP_EFER_WRITE);
	svm_set_intercept(svm, TRAP_CR0_WRITE);
	svm_set_intercept(svm, TRAP_CR4_WRITE);
	svm_set_intercept(svm, TRAP_CR8_WRITE);

	/* No support for enable_vmware_backdoor */
	clr_exception_intercept(svm, GP_VECTOR);

	/* Can't intercept XSETBV, HV can't modify XCR0 directly */
	svm_clr_intercept(svm, INTERCEPT_XSETBV);

	/* Clear intercepts on selected MSRs */
	set_msr_interception(vcpu, svm->msrpm, MSR_EFER, 1, 1);
	set_msr_interception(vcpu, svm->msrpm, MSR_IA32_CR_PAT, 1, 1);
	set_msr_interception(vcpu, svm->msrpm, MSR_IA32_LASTBRANCHFROMIP, 1, 1);
	set_msr_interception(vcpu, svm->msrpm, MSR_IA32_LASTBRANCHTOIP, 1, 1);
	set_msr_interception(vcpu, svm->msrpm, MSR_IA32_LASTINTFROMIP, 1, 1);
	set_msr_interception(vcpu, svm->msrpm, MSR_IA32_LASTINTTOIP, 1, 1);
}

void sev_es_vcpu_reset(struct vcpu_svm *svm)
{
	/*
	 * Set the GHCB MSR value as per the GHCB specification when emulating
	 * vCPU RESET for an SEV-ES guest.
	 */
	set_ghcb_msr(svm, GHCB_MSR_SEV_INFO(GHCB_VERSION_MAX,
					    GHCB_VERSION_MIN,
					    sev_enc_bit));
}

void sev_es_prepare_guest_switch(struct vcpu_svm *svm, unsigned int cpu)
{
	struct svm_cpu_data *sd = per_cpu(svm_data, cpu);
	struct vmcb_save_area *hostsa;

	/*
	 * As an SEV-ES guest, hardware will restore the host state on VMEXIT,
	 * of which one step is to perform a VMLOAD. Since hardware does not
	 * perform a VMSAVE on VMRUN, the host savearea must be updated.
	 */
	vmsave(__sme_page_pa(sd->save_area));

	/* XCR0 is restored on VMEXIT, save the current host value */
	hostsa = (struct vmcb_save_area *)(page_address(sd->save_area) + 0x400);
	hostsa->xcr0 = xgetbv(XCR_XFEATURE_ENABLED_MASK);

	/* PKRU is restored on VMEXIT, save the current host value */
	hostsa->pkru = read_pkru();

	/* MSR_IA32_XSS is restored on VMEXIT, save the currnet host value */
	hostsa->xss = host_xss;
}

void sev_vcpu_deliver_sipi_vector(struct kvm_vcpu *vcpu, u8 vector)
{
	struct vcpu_svm *svm = to_svm(vcpu);

	/* First SIPI: Use the values as initially set by the VMM */
	if (!svm->sev_es.received_first_sipi) {
		svm->sev_es.received_first_sipi = true;
		return;
	}

	/*
	 * Subsequent SIPI: Return from an AP Reset Hold VMGEXIT, where
	 * the guest will set the CS and RIP. Set SW_EXIT_INFO_2 to a
	 * non-zero value.
	 */
	if (!svm->sev_es.ghcb)
		return;

	ghcb_set_sw_exit_info_2(svm->sev_es.ghcb, 1);
}<|MERGE_RESOLUTION|>--- conflicted
+++ resolved
@@ -2811,12 +2811,8 @@
 	if (!setup_vmgexit_scratch(svm, in, bytes))
 		return -EINVAL;
 
-<<<<<<< HEAD
-	return kvm_sev_es_string_io(&svm->vcpu, size, port, svm->ghcb_sa, count, in);
-=======
 	return kvm_sev_es_string_io(&svm->vcpu, size, port, svm->sev_es.ghcb_sa,
-				    svm->sev_es.ghcb_sa_len / size, in);
->>>>>>> 6a581508
+				    count, in);
 }
 
 void sev_es_init_vmcb(struct vcpu_svm *svm)
