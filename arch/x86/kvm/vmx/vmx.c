--- conflicted
+++ resolved
@@ -459,89 +459,6 @@
 static bool __read_mostly enlightened_vmcs = true;
 module_param(enlightened_vmcs, bool, 0444);
 
-<<<<<<< HEAD
-static int kvm_fill_hv_flush_list_func(struct hv_guest_mapping_flush_list *flush,
-		void *data)
-{
-	struct kvm_tlb_range *range = data;
-
-	return hyperv_fill_flush_guest_mapping_list(flush, range->start_gfn,
-			range->pages);
-}
-
-static inline int hv_remote_flush_root_ept(hpa_t root_ept,
-					   struct kvm_tlb_range *range)
-{
-	if (range)
-		return hyperv_flush_guest_mapping_range(root_ept,
-				kvm_fill_hv_flush_list_func, (void *)range);
-	else
-		return hyperv_flush_guest_mapping(root_ept);
-}
-
-static int hv_remote_flush_tlb_with_range(struct kvm *kvm,
-		struct kvm_tlb_range *range)
-{
-	struct kvm_vmx *kvm_vmx = to_kvm_vmx(kvm);
-	struct kvm_vcpu *vcpu;
-	int ret = 0, i, nr_unique_valid_roots;
-	hpa_t root;
-
-	spin_lock(&kvm_vmx->hv_root_ept_lock);
-
-	if (!VALID_PAGE(kvm_vmx->hv_root_ept)) {
-		nr_unique_valid_roots = 0;
-
-		/*
-		 * Flush all valid roots, and see if all vCPUs have converged
-		 * on a common root, in which case future flushes can skip the
-		 * loop and flush the common root.
-		 */
-		kvm_for_each_vcpu(i, vcpu, kvm) {
-			root = to_vmx(vcpu)->hv_root_ept;
-			if (!VALID_PAGE(root) || root == kvm_vmx->hv_root_ept)
-				continue;
-
-			/*
-			 * Set the tracked root to the first valid root.  Keep
-			 * this root for the entirety of the loop even if more
-			 * roots are encountered as a low effort optimization
-			 * to avoid flushing the same (first) root again.
-			 */
-			if (++nr_unique_valid_roots == 1)
-				kvm_vmx->hv_root_ept = root;
-
-			if (!ret)
-				ret = hv_remote_flush_root_ept(root, range);
-
-			/*
-			 * Stop processing roots if a failure occurred and
-			 * multiple valid roots have already been detected.
-			 */
-			if (ret && nr_unique_valid_roots > 1)
-				break;
-		}
-
-		/*
-		 * The optimized flush of a single root can't be used if there
-		 * are multiple valid roots (obviously).
-		 */
-		if (nr_unique_valid_roots > 1)
-			kvm_vmx->hv_root_ept = INVALID_PAGE;
-	} else {
-		ret = hv_remote_flush_root_ept(kvm_vmx->hv_root_ept, range);
-	}
-
-	spin_unlock(&kvm_vmx->hv_root_ept_lock);
-	return ret;
-}
-static int hv_remote_flush_tlb(struct kvm *kvm)
-{
-	return hv_remote_flush_tlb_with_range(kvm, NULL);
-}
-
-=======
->>>>>>> e48bf29c
 static int hv_enable_direct_tlbflush(struct kvm_vcpu *vcpu)
 {
 	struct hv_enlightened_vmcs *evmcs;
@@ -568,21 +485,6 @@
 }
 
 #endif /* IS_ENABLED(CONFIG_HYPERV) */
-
-static void hv_track_root_ept(struct kvm_vcpu *vcpu, hpa_t root_ept)
-{
-#if IS_ENABLED(CONFIG_HYPERV)
-	struct kvm_vmx *kvm_vmx = to_kvm_vmx(vcpu->kvm);
-
-	if (kvm_x86_ops.tlb_remote_flush == hv_remote_flush_tlb) {
-		spin_lock(&kvm_vmx->hv_root_ept_lock);
-		to_vmx(vcpu)->hv_root_ept = root_ept;
-		if (root_ept != kvm_vmx->hv_root_ept)
-			kvm_vmx->hv_root_ept = INVALID_PAGE;
-		spin_unlock(&kvm_vmx->hv_root_ept_lock);
-	}
-#endif
-}
 
 /*
  * Comment's format: document - errata name - stepping - processor name.
@@ -3193,11 +3095,7 @@
 		eptp = construct_eptp(vcpu, root_hpa, root_level);
 		vmcs_write64(EPT_POINTER, eptp);
 
-<<<<<<< HEAD
-		hv_track_root_ept(vcpu, root_hpa);
-=======
 		hv_track_root_tdp(vcpu, root_hpa);
->>>>>>> e48bf29c
 
 		if (!enable_unrestricted_guest && !is_paging(vcpu))
 			guest_cr3 = to_kvm_vmx(kvm)->ept_identity_map_addr;
@@ -6982,12 +6880,6 @@
 	vmx->pi_desc.nv = POSTED_INTR_VECTOR;
 	vmx->pi_desc.sn = 1;
 
-<<<<<<< HEAD
-#if IS_ENABLED(CONFIG_HYPERV)
-	vmx->hv_root_ept = INVALID_PAGE;
-#endif
-=======
->>>>>>> e48bf29c
 	return 0;
 
 free_vmcs:
@@ -7004,13 +6896,6 @@
 
 static int vmx_vm_init(struct kvm *kvm)
 {
-<<<<<<< HEAD
-#if IS_ENABLED(CONFIG_HYPERV)
-	spin_lock_init(&to_kvm_vmx(kvm)->hv_root_ept_lock);
-#endif
-
-=======
->>>>>>> e48bf29c
 	if (!ple_gap)
 		kvm->arch.pause_in_guest = true;
 
