// SPDX-License-Identifier: GPL-2.0
/*
 * Augment the raw_syscalls tracepoints with the contents of the pointer arguments.
 *
 * This exactly matches what is marshalled into the raw_syscall:sys_enter
 * payload expected by the 'perf trace' beautifiers.
 */

#include "vmlinux.h"
#include "../trace_augment.h"

#include <bpf/bpf_helpers.h>
#include <linux/limits.h>

#define PERF_ALIGN(x, a)        __PERF_ALIGN_MASK(x, (typeof(x))(a)-1)
#define __PERF_ALIGN_MASK(x, mask)      (((x)+(mask))&~(mask))

/**
 * is_power_of_2() - check if a value is a power of two
 * @n: the value to check
 *
 * Determine whether some value is a power of two, where zero is *not*
 * considered a power of two.  Return: true if @n is a power of 2, otherwise
 * false.
 */
#define is_power_of_2(n) (n != 0 && ((n & (n - 1)) == 0))

#define MAX_CPUS  4096

/* bpf-output associated map */
struct __augmented_syscalls__ {
	__uint(type, BPF_MAP_TYPE_PERF_EVENT_ARRAY);
	__type(key, int);
	__type(value, __u32);
	__uint(max_entries, MAX_CPUS);
} __augmented_syscalls__ SEC(".maps");

/*
 * What to augment at entry?
 *
 * Pointer arg payloads (filenames, etc) passed from userspace to the kernel
 */
struct syscalls_sys_enter {
	__uint(type, BPF_MAP_TYPE_PROG_ARRAY);
	__type(key, __u32);
	__type(value, __u32);
	__uint(max_entries, 512);
} syscalls_sys_enter SEC(".maps");

/*
 * What to augment at exit?
 *
 * Pointer arg payloads returned from the kernel (struct stat, etc) to userspace.
 */
struct syscalls_sys_exit {
	__uint(type, BPF_MAP_TYPE_PROG_ARRAY);
	__type(key, __u32);
	__type(value, __u32);
	__uint(max_entries, 512);
} syscalls_sys_exit SEC(".maps");

struct syscall_enter_args {
	unsigned long long common_tp_fields;
	long		   syscall_nr;
	unsigned long	   args[6];
};

struct syscall_exit_args {
	unsigned long long common_tp_fields;
	long		   syscall_nr;
	long		   ret;
};

/*
 * Desired design of maximum size and alignment (see RFC2553)
 */
#define SS_MAXSIZE   128     /* Implementation specific max size */

typedef unsigned short sa_family_t;

/*
 * FIXME: Should come from system headers
 *
 * The definition uses anonymous union and struct in order to control the
 * default alignment.
 */
struct sockaddr_storage {
	union {
		struct {
			sa_family_t    ss_family; /* address family */
			/* Following field(s) are implementation specific */
			char __data[SS_MAXSIZE - sizeof(unsigned short)];
				/* space to achieve desired size, */
				/* _SS_MAXSIZE value minus size of ss_family */
		};
		void *__align; /* implementation specific desired alignment */
	};
};

struct augmented_arg {
	unsigned int	size;
	int		err;
	union {
		char   value[PATH_MAX];
		struct sockaddr_storage saddr;
	};
};

struct pids_filtered {
	__uint(type, BPF_MAP_TYPE_HASH);
	__type(key, pid_t);
	__type(value, bool);
	__uint(max_entries, 64);
} pids_filtered SEC(".maps");

struct augmented_args_payload {
	struct syscall_enter_args args;
	struct augmented_arg arg, arg2; // We have to reserve space for two arguments (rename, etc)
};

// We need more tmp space than the BPF stack can give us
struct augmented_args_tmp {
	__uint(type, BPF_MAP_TYPE_PERCPU_ARRAY);
	__type(key, int);
	__type(value, struct augmented_args_payload);
	__uint(max_entries, 1);
} augmented_args_tmp SEC(".maps");

struct beauty_map_enter {
	__uint(type, BPF_MAP_TYPE_HASH);
	__type(key, int);
	__type(value, __u32[6]);
	__uint(max_entries, 512);
} beauty_map_enter SEC(".maps");

struct beauty_payload_enter {
	struct syscall_enter_args args;
	struct augmented_arg aug_args[6];
};

struct beauty_payload_enter_map {
	__uint(type, BPF_MAP_TYPE_PERCPU_ARRAY);
	__type(key, int);
	__type(value, struct beauty_payload_enter);
	__uint(max_entries, 1);
} beauty_payload_enter_map SEC(".maps");

static inline struct augmented_args_payload *augmented_args_payload(void)
{
	int key = 0;
	return bpf_map_lookup_elem(&augmented_args_tmp, &key);
}

static inline int augmented__output(void *ctx, struct augmented_args_payload *args, int len)
{
	/* If perf_event_output fails, return non-zero so that it gets recorded unaugmented */
	return bpf_perf_event_output(ctx, &__augmented_syscalls__, BPF_F_CURRENT_CPU, args, len);
}

static inline int augmented__beauty_output(void *ctx, void *data, int len)
{
	return bpf_perf_event_output(ctx, &__augmented_syscalls__, BPF_F_CURRENT_CPU, data, len);
}

static inline
unsigned int augmented_arg__read_str(struct augmented_arg *augmented_arg, const void *arg, unsigned int arg_len)
{
	unsigned int augmented_len = sizeof(*augmented_arg);
	int string_len = bpf_probe_read_user_str(&augmented_arg->value, arg_len, arg);

	augmented_arg->size = augmented_arg->err = 0;
	/*
	 * probe_read_str may return < 0, e.g. -EFAULT
	 * So we leave that in the augmented_arg->size that userspace will
	 */
	if (string_len > 0) {
		augmented_len -= sizeof(augmented_arg->value) - string_len;
		_Static_assert(is_power_of_2(sizeof(augmented_arg->value)), "sizeof(augmented_arg->value) needs to be a power of two");
		augmented_len &= sizeof(augmented_arg->value) - 1;
		augmented_arg->size = string_len;
	} else {
		/*
		 * So that username notice the error while still being able
		 * to skip this augmented arg record
		 */
		augmented_arg->err = string_len;
		augmented_len = offsetof(struct augmented_arg, value);
	}

	return augmented_len;
}

SEC("tp/raw_syscalls/sys_enter")
int syscall_unaugmented(struct syscall_enter_args *args)
{
	return 1;
}

/*
 * These will be tail_called from SEC("raw_syscalls:sys_enter"), so will find in
 * augmented_args_tmp what was read by that raw_syscalls:sys_enter and go
 * on from there, reading the first syscall arg as a string, i.e. open's
 * filename.
 */
SEC("tp/syscalls/sys_enter_connect")
int sys_enter_connect(struct syscall_enter_args *args)
{
	struct augmented_args_payload *augmented_args = augmented_args_payload();
	const void *sockaddr_arg = (const void *)args->args[1];
	unsigned int socklen = args->args[2];
	unsigned int len = sizeof(u64) + sizeof(augmented_args->args); // the size + err in all 'augmented_arg' structs

        if (augmented_args == NULL)
                return 1; /* Failure: don't filter */

	_Static_assert(is_power_of_2(sizeof(augmented_args->arg.saddr)), "sizeof(augmented_args->arg.saddr) needs to be a power of two");
	socklen &= sizeof(augmented_args->arg.saddr) - 1;

	bpf_probe_read_user(&augmented_args->arg.saddr, socklen, sockaddr_arg);
	augmented_args->arg.size = socklen;
	augmented_args->arg.err = 0;

	return augmented__output(args, augmented_args, len + socklen);
}

SEC("tp/syscalls/sys_enter_sendto")
int sys_enter_sendto(struct syscall_enter_args *args)
{
	struct augmented_args_payload *augmented_args = augmented_args_payload();
	const void *sockaddr_arg = (const void *)args->args[4];
	unsigned int socklen = args->args[5];
	unsigned int len = sizeof(u64) + sizeof(augmented_args->args); // the size + err in all 'augmented_arg' structs

        if (augmented_args == NULL)
                return 1; /* Failure: don't filter */

	socklen &= sizeof(augmented_args->arg.saddr) - 1;

	bpf_probe_read_user(&augmented_args->arg.saddr, socklen, sockaddr_arg);

	return augmented__output(args, augmented_args, len + socklen);
}

SEC("tp/syscalls/sys_enter_open")
int sys_enter_open(struct syscall_enter_args *args)
{
	struct augmented_args_payload *augmented_args = augmented_args_payload();
	const void *filename_arg = (const void *)args->args[0];
	unsigned int len = sizeof(augmented_args->args);

        if (augmented_args == NULL)
                return 1; /* Failure: don't filter */

	len += augmented_arg__read_str(&augmented_args->arg, filename_arg, sizeof(augmented_args->arg.value));

	return augmented__output(args, augmented_args, len);
}

SEC("tp/syscalls/sys_enter_openat")
int sys_enter_openat(struct syscall_enter_args *args)
{
	struct augmented_args_payload *augmented_args = augmented_args_payload();
	const void *filename_arg = (const void *)args->args[1];
	unsigned int len = sizeof(augmented_args->args);

        if (augmented_args == NULL)
                return 1; /* Failure: don't filter */

	len += augmented_arg__read_str(&augmented_args->arg, filename_arg, sizeof(augmented_args->arg.value));

	return augmented__output(args, augmented_args, len);
}

SEC("tp/syscalls/sys_enter_rename")
int sys_enter_rename(struct syscall_enter_args *args)
{
	struct augmented_args_payload *augmented_args = augmented_args_payload();
	const void *oldpath_arg = (const void *)args->args[0],
		   *newpath_arg = (const void *)args->args[1];
	unsigned int len = sizeof(augmented_args->args), oldpath_len, newpath_len;

        if (augmented_args == NULL)
                return 1; /* Failure: don't filter */

	len += 2 * sizeof(u64); // The overhead of size and err, just before the payload...

	oldpath_len = augmented_arg__read_str(&augmented_args->arg, oldpath_arg, sizeof(augmented_args->arg.value));
	augmented_args->arg.size = PERF_ALIGN(oldpath_len + 1, sizeof(u64));
	len += augmented_args->arg.size;

<<<<<<< HEAD
=======
	/* Every read from userspace is limited to value size */
	if (augmented_args->arg.size > sizeof(augmented_args->arg.value))
		return 1; /* Failure: don't filter */

>>>>>>> e8a05819
	struct augmented_arg *arg2 = (void *)&augmented_args->arg.value + augmented_args->arg.size;

	newpath_len = augmented_arg__read_str(arg2, newpath_arg, sizeof(augmented_args->arg.value));
	arg2->size = newpath_len;

	len += newpath_len;

	return augmented__output(args, augmented_args, len);
}

SEC("tp/syscalls/sys_enter_renameat2")
int sys_enter_renameat2(struct syscall_enter_args *args)
{
	struct augmented_args_payload *augmented_args = augmented_args_payload();
	const void *oldpath_arg = (const void *)args->args[1],
		   *newpath_arg = (const void *)args->args[3];
	unsigned int len = sizeof(augmented_args->args), oldpath_len, newpath_len;

        if (augmented_args == NULL)
                return 1; /* Failure: don't filter */

	len += 2 * sizeof(u64); // The overhead of size and err, just before the payload...

	oldpath_len = augmented_arg__read_str(&augmented_args->arg, oldpath_arg, sizeof(augmented_args->arg.value));
	augmented_args->arg.size = PERF_ALIGN(oldpath_len + 1, sizeof(u64));
	len += augmented_args->arg.size;

<<<<<<< HEAD
=======
	/* Every read from userspace is limited to value size */
	if (augmented_args->arg.size > sizeof(augmented_args->arg.value))
		return 1; /* Failure: don't filter */

>>>>>>> e8a05819
	struct augmented_arg *arg2 = (void *)&augmented_args->arg.value + augmented_args->arg.size;

	newpath_len = augmented_arg__read_str(arg2, newpath_arg, sizeof(augmented_args->arg.value));
	arg2->size = newpath_len;

	len += newpath_len;

	return augmented__output(args, augmented_args, len);
}

#define PERF_ATTR_SIZE_VER0     64      /* sizeof first published struct */

// we need just the start, get the size to then copy it
struct perf_event_attr_size {
        __u32                   type;
        /*
         * Size of the attr structure, for fwd/bwd compat.
         */
        __u32                   size;
};

SEC("tp/syscalls/sys_enter_perf_event_open")
int sys_enter_perf_event_open(struct syscall_enter_args *args)
{
	struct augmented_args_payload *augmented_args = augmented_args_payload();
	const struct perf_event_attr_size *attr = (const struct perf_event_attr_size *)args->args[0], *attr_read;
	unsigned int len = sizeof(u64) + sizeof(augmented_args->args); // the size + err in all 'augmented_arg' structs

        if (augmented_args == NULL)
		goto failure;

	if (bpf_probe_read_user(&augmented_args->arg.value, sizeof(*attr), attr) < 0)
		goto failure;

	attr_read = (const struct perf_event_attr_size *)augmented_args->arg.value;

	__u32 size = attr_read->size;

	if (!size)
		size = PERF_ATTR_SIZE_VER0;

	if (size > sizeof(augmented_args->arg.value))
                goto failure;

	// Now that we read attr->size and tested it against the size limits, read it completely
	if (bpf_probe_read_user(&augmented_args->arg.value, size, attr) < 0)
		goto failure;

	return augmented__output(args, augmented_args, len + size);
failure:
	return 1; /* Failure: don't filter */
}

SEC("tp/syscalls/sys_enter_clock_nanosleep")
int sys_enter_clock_nanosleep(struct syscall_enter_args *args)
{
	struct augmented_args_payload *augmented_args = augmented_args_payload();
	const void *rqtp_arg = (const void *)args->args[2];
	unsigned int len = sizeof(u64) + sizeof(augmented_args->args); // the size + err in all 'augmented_arg' structs
	__u32 size = sizeof(struct timespec64);

        if (augmented_args == NULL)
		goto failure;

	if (size > sizeof(augmented_args->arg.value))
                goto failure;

	bpf_probe_read_user(&augmented_args->arg.value, size, rqtp_arg);

	return augmented__output(args, augmented_args, len + size);
failure:
	return 1; /* Failure: don't filter */
}

SEC("tp/syscalls/sys_enter_nanosleep")
int sys_enter_nanosleep(struct syscall_enter_args *args)
{
	struct augmented_args_payload *augmented_args = augmented_args_payload();
	const void *req_arg = (const void *)args->args[0];
	unsigned int len = sizeof(augmented_args->args);
	__u32 size = sizeof(struct timespec64);

        if (augmented_args == NULL)
		goto failure;

	if (size > sizeof(augmented_args->arg.value))
                goto failure;

	bpf_probe_read_user(&augmented_args->arg.value, size, req_arg);

	return augmented__output(args, augmented_args, len + size);
failure:
	return 1; /* Failure: don't filter */
}

static pid_t getpid(void)
{
	return bpf_get_current_pid_tgid();
}

static bool pid_filter__has(struct pids_filtered *pids, pid_t pid)
{
	return bpf_map_lookup_elem(pids, &pid) != NULL;
}

static int augment_sys_enter(void *ctx, struct syscall_enter_args *args)
{
	bool augmented, do_output = false;
<<<<<<< HEAD
	int zero = 0, size, aug_size, index, output = 0,
	    value_size = sizeof(struct augmented_arg) - offsetof(struct augmented_arg, value);
=======
	int zero = 0, size, aug_size, index,
	    value_size = sizeof(struct augmented_arg) - offsetof(struct augmented_arg, value);
	u64 output = 0; /* has to be u64, otherwise it won't pass the verifier */
>>>>>>> e8a05819
	unsigned int nr, *beauty_map;
	struct beauty_payload_enter *payload;
	void *arg, *payload_offset;

	/* fall back to do predefined tail call */
	if (args == NULL)
		return 1;

	/* use syscall number to get beauty_map entry */
	nr             = (__u32)args->syscall_nr;
	beauty_map     = bpf_map_lookup_elem(&beauty_map_enter, &nr);

	/* set up payload for output */
	payload        = bpf_map_lookup_elem(&beauty_payload_enter_map, &zero);
	payload_offset = (void *)&payload->aug_args;

	if (beauty_map == NULL || payload == NULL)
		return 1;

	/* copy the sys_enter header, which has the syscall_nr */
	__builtin_memcpy(&payload->args, args, sizeof(struct syscall_enter_args));

	/*
	 * Determine what type of argument and how many bytes to read from user space, using the
	 * value in the beauty_map. This is the relation of parameter type and its corresponding
	 * value in the beauty map, and how many bytes we read eventually:
	 *
	 * string: 1			      -> size of string
	 * struct: size of struct	      -> size of struct
	 * buffer: -1 * (index of paired len) -> value of paired len (maximum: TRACE_AUG_MAX_BUF)
	 */
	for (int i = 0; i < 6; i++) {
		arg = (void *)args->args[i];
		augmented = false;
		size = beauty_map[i];
		aug_size = size; /* size of the augmented data read from user space */

		if (size == 0 || arg == NULL)
			continue;

		if (size == 1) { /* string */
			aug_size = bpf_probe_read_user_str(((struct augmented_arg *)payload_offset)->value, value_size, arg);
			/* minimum of 0 to pass the verifier */
			if (aug_size < 0)
				aug_size = 0;

			augmented = true;
		} else if (size > 0 && size <= value_size) { /* struct */
			if (!bpf_probe_read_user(((struct augmented_arg *)payload_offset)->value, size, arg))
				augmented = true;
		} else if (size < 0 && size >= -6) { /* buffer */
			index = -(size + 1);
<<<<<<< HEAD
=======
			barrier_var(index); // Prevent clang (noticed with v18) from removing the &= 7 trick.
			index &= 7;	    // Satisfy the bounds checking with the verifier in some kernels.
>>>>>>> e8a05819
			aug_size = args->args[index];

			if (aug_size > TRACE_AUG_MAX_BUF)
				aug_size = TRACE_AUG_MAX_BUF;

			if (aug_size > 0) {
				if (!bpf_probe_read_user(((struct augmented_arg *)payload_offset)->value, aug_size, arg))
					augmented = true;
			}
		}

<<<<<<< HEAD
=======
		/* Augmented data size is limited to sizeof(augmented_arg->unnamed union with value field) */
		if (aug_size > value_size)
			aug_size = value_size;

>>>>>>> e8a05819
		/* write data to payload */
		if (augmented) {
			int written = offsetof(struct augmented_arg, value) + aug_size;

<<<<<<< HEAD
=======
			if (written < 0 || written > sizeof(struct augmented_arg))
				return 1;

>>>>>>> e8a05819
			((struct augmented_arg *)payload_offset)->size = aug_size;
			output += written;
			payload_offset += written;
			do_output = true;
		}
	}

<<<<<<< HEAD
	if (!do_output)
=======
	if (!do_output || (sizeof(struct syscall_enter_args) + output) > sizeof(struct beauty_payload_enter))
>>>>>>> e8a05819
		return 1;

	return augmented__beauty_output(ctx, payload, sizeof(struct syscall_enter_args) + output);
}

SEC("tp/raw_syscalls/sys_enter")
int sys_enter(struct syscall_enter_args *args)
{
	struct augmented_args_payload *augmented_args;
	/*
	 * We start len, the amount of data that will be in the perf ring
	 * buffer, if this is not filtered out by one of pid_filter__has(),
	 * syscall->enabled, etc, with the non-augmented raw syscall payload,
	 * i.e. sizeof(augmented_args->args).
	 *
	 * We'll add to this as we add augmented syscalls right after that
	 * initial, non-augmented raw_syscalls:sys_enter payload.
	 */

	if (pid_filter__has(&pids_filtered, getpid()))
		return 0;

	augmented_args = augmented_args_payload();
	if (augmented_args == NULL)
		return 1;

	bpf_probe_read_kernel(&augmented_args->args, sizeof(augmented_args->args), args);

	/*
	 * Jump to syscall specific augmenter, even if the default one,
	 * "!raw_syscalls:unaugmented" that will just return 1 to return the
	 * unaugmented tracepoint payload.
	 */
	if (augment_sys_enter(args, &augmented_args->args))
		bpf_tail_call(args, &syscalls_sys_enter, augmented_args->args.syscall_nr);

	// If not found on the PROG_ARRAY syscalls map, then we're filtering it:
	return 0;
}

SEC("tp/raw_syscalls/sys_exit")
int sys_exit(struct syscall_exit_args *args)
{
	struct syscall_exit_args exit_args;

	if (pid_filter__has(&pids_filtered, getpid()))
		return 0;

	bpf_probe_read_kernel(&exit_args, sizeof(exit_args), args);
	/*
	 * Jump to syscall specific return augmenter, even if the default one,
	 * "!raw_syscalls:unaugmented" that will just return 1 to return the
	 * unaugmented tracepoint payload.
	 */
	bpf_tail_call(args, &syscalls_sys_exit, exit_args.syscall_nr);
	/*
	 * If not found on the PROG_ARRAY syscalls map, then we're filtering it:
	 */
	return 0;
}

char _license[] SEC("license") = "GPL";<|MERGE_RESOLUTION|>--- conflicted
+++ resolved
@@ -288,13 +288,10 @@
 	augmented_args->arg.size = PERF_ALIGN(oldpath_len + 1, sizeof(u64));
 	len += augmented_args->arg.size;
 
-<<<<<<< HEAD
-=======
 	/* Every read from userspace is limited to value size */
 	if (augmented_args->arg.size > sizeof(augmented_args->arg.value))
 		return 1; /* Failure: don't filter */
 
->>>>>>> e8a05819
 	struct augmented_arg *arg2 = (void *)&augmented_args->arg.value + augmented_args->arg.size;
 
 	newpath_len = augmented_arg__read_str(arg2, newpath_arg, sizeof(augmented_args->arg.value));
@@ -322,13 +319,10 @@
 	augmented_args->arg.size = PERF_ALIGN(oldpath_len + 1, sizeof(u64));
 	len += augmented_args->arg.size;
 
-<<<<<<< HEAD
-=======
 	/* Every read from userspace is limited to value size */
 	if (augmented_args->arg.size > sizeof(augmented_args->arg.value))
 		return 1; /* Failure: don't filter */
 
->>>>>>> e8a05819
 	struct augmented_arg *arg2 = (void *)&augmented_args->arg.value + augmented_args->arg.size;
 
 	newpath_len = augmented_arg__read_str(arg2, newpath_arg, sizeof(augmented_args->arg.value));
@@ -437,14 +431,9 @@
 static int augment_sys_enter(void *ctx, struct syscall_enter_args *args)
 {
 	bool augmented, do_output = false;
-<<<<<<< HEAD
-	int zero = 0, size, aug_size, index, output = 0,
-	    value_size = sizeof(struct augmented_arg) - offsetof(struct augmented_arg, value);
-=======
 	int zero = 0, size, aug_size, index,
 	    value_size = sizeof(struct augmented_arg) - offsetof(struct augmented_arg, value);
 	u64 output = 0; /* has to be u64, otherwise it won't pass the verifier */
->>>>>>> e8a05819
 	unsigned int nr, *beauty_map;
 	struct beauty_payload_enter *payload;
 	void *arg, *payload_offset;
@@ -497,11 +486,8 @@
 				augmented = true;
 		} else if (size < 0 && size >= -6) { /* buffer */
 			index = -(size + 1);
-<<<<<<< HEAD
-=======
 			barrier_var(index); // Prevent clang (noticed with v18) from removing the &= 7 trick.
 			index &= 7;	    // Satisfy the bounds checking with the verifier in some kernels.
->>>>>>> e8a05819
 			aug_size = args->args[index];
 
 			if (aug_size > TRACE_AUG_MAX_BUF)
@@ -513,23 +499,17 @@
 			}
 		}
 
-<<<<<<< HEAD
-=======
 		/* Augmented data size is limited to sizeof(augmented_arg->unnamed union with value field) */
 		if (aug_size > value_size)
 			aug_size = value_size;
 
->>>>>>> e8a05819
 		/* write data to payload */
 		if (augmented) {
 			int written = offsetof(struct augmented_arg, value) + aug_size;
 
-<<<<<<< HEAD
-=======
 			if (written < 0 || written > sizeof(struct augmented_arg))
 				return 1;
 
->>>>>>> e8a05819
 			((struct augmented_arg *)payload_offset)->size = aug_size;
 			output += written;
 			payload_offset += written;
@@ -537,11 +517,7 @@
 		}
 	}
 
-<<<<<<< HEAD
-	if (!do_output)
-=======
 	if (!do_output || (sizeof(struct syscall_enter_args) + output) > sizeof(struct beauty_payload_enter))
->>>>>>> e8a05819
 		return 1;
 
 	return augmented__beauty_output(ctx, payload, sizeof(struct syscall_enter_args) + output);
