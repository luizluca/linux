--- conflicted
+++ resolved
@@ -89,11 +89,6 @@
 
 static void perf_top__update_print_entries(struct perf_top *top)
 {
-<<<<<<< HEAD
-	top->print_entries = top->winsize.ws_row;
-
-=======
->>>>>>> c16fa4f2
 	if (top->print_entries > 9)
 		top->print_entries -= 9;
 }
@@ -103,8 +98,6 @@
 	struct perf_top *top = arg;
 
 	get_term_dimensions(&top->winsize);
-<<<<<<< HEAD
-=======
 	if (!top->print_entries
 	    || (top->print_entries+4) > top->winsize.ws_row) {
 		top->print_entries = top->winsize.ws_row;
@@ -112,7 +105,6 @@
 		top->print_entries += 4;
 		top->winsize.ws_row = top->print_entries;
 	}
->>>>>>> c16fa4f2
 	perf_top__update_print_entries(top);
 }
 
@@ -466,12 +458,8 @@
 				};
 				perf_top__sig_winch(SIGWINCH, NULL, top);
 				sigaction(SIGWINCH, &act, NULL);
-<<<<<<< HEAD
-			} else
-=======
 			} else {
 				perf_top__sig_winch(SIGWINCH, NULL, top);
->>>>>>> c16fa4f2
 				signal(SIGWINCH, SIG_DFL);
 			}
 			break;
@@ -869,12 +857,9 @@
 		attr->mmap = 1;
 		attr->comm = 1;
 		attr->inherit = top->inherit;
-<<<<<<< HEAD
-=======
 fallback_missing_features:
 		if (top->exclude_guest_missing)
 			attr->exclude_guest = attr->exclude_host = 0;
->>>>>>> c16fa4f2
 retry_sample_id:
 		attr->sample_id_all = top->sample_id_all_avail ? 1 : 0;
 try_again:
@@ -886,14 +871,6 @@
 			if (err == EPERM || err == EACCES) {
 				ui__error_paranoid();
 				goto out_err;
-<<<<<<< HEAD
-			} else if (err == EINVAL && top->sample_id_all_avail) {
-				/*
-				 * Old kernel, no attr->sample_id_type_all field
-				 */
-				top->sample_id_all_avail = false;
-				goto retry_sample_id;
-=======
 			} else if (err == EINVAL) {
 				if (!top->exclude_guest_missing &&
 				    (attr->exclude_guest || attr->exclude_host)) {
@@ -908,7 +885,6 @@
 					top->sample_id_all_avail = false;
 					goto retry_sample_id;
 				}
->>>>>>> c16fa4f2
 			}
 			/*
 			 * If it's cycles then fall back to hrtimer
