--- conflicted
+++ resolved
@@ -98,11 +98,6 @@
 	return ACPI_SUBTABLE_COMMON;
 }
 
-<<<<<<< HEAD
-static __init_or_acpilib int call_handler(struct acpi_subtable_proc *proc,
-					  union acpi_subtable_headers *hdr,
-					  unsigned long end)
-=======
 static unsigned long __init_or_fwtbl_lib
 acpi_table_get_length(enum acpi_subtable_type type,
 		      union fw_table_header *header)
@@ -114,17 +109,11 @@
 	}
 
 	return header->acpi.length;
-}
-
-static __init_or_fwtbl_lib bool has_handler(struct acpi_subtable_proc *proc)
-{
-	return proc->handler || proc->handler_arg;
 }
 
 static __init_or_fwtbl_lib int call_handler(struct acpi_subtable_proc *proc,
 					    union acpi_subtable_headers *hdr,
 					    unsigned long end)
->>>>>>> 73bf93ed
 {
 	if (proc->handler)
 		return proc->handler(hdr, end);
@@ -212,11 +201,7 @@
 			id, proc->id, count - max_entries, count);
 	}
 
-<<<<<<< HEAD
 	return count;
-}
-=======
-	return errs ? -EINVAL : count;
 }
 
 int __init_or_fwtbl_lib
@@ -239,5 +224,4 @@
 					(union fw_table_header *)table_header,
 					&proc, 1, 0);
 }
-EXPORT_SYMBOL_FWTBL_LIB(cdat_table_parse);
->>>>>>> 73bf93ed
+EXPORT_SYMBOL_FWTBL_LIB(cdat_table_parse);