// SPDX-License-Identifier: GPL-2.0
/* XDP user-space packet buffer
 * Copyright(c) 2018 Intel Corporation.
 */

#include <linux/init.h>
#include <linux/sched/mm.h>
#include <linux/sched/signal.h>
#include <linux/sched/task.h>
#include <linux/uaccess.h>
#include <linux/slab.h>
#include <linux/bpf.h>
#include <linux/mm.h>
#include <linux/netdevice.h>
#include <linux/rtnetlink.h>
#include <linux/idr.h>

#include "xdp_umem.h"
#include "xsk_queue.h"

#define XDP_UMEM_MIN_CHUNK_SIZE 2048

static DEFINE_IDA(umem_ida);

void xdp_add_sk_umem(struct xdp_umem *umem, struct xdp_sock *xs)
{
	unsigned long flags;

	spin_lock_irqsave(&umem->xsk_list_lock, flags);
	list_add_rcu(&xs->list, &umem->xsk_list);
	spin_unlock_irqrestore(&umem->xsk_list_lock, flags);
}

void xdp_del_sk_umem(struct xdp_umem *umem, struct xdp_sock *xs)
{
	unsigned long flags;

	spin_lock_irqsave(&umem->xsk_list_lock, flags);
	list_del_rcu(&xs->list);
	spin_unlock_irqrestore(&umem->xsk_list_lock, flags);
}

/* The umem is stored both in the _rx struct and the _tx struct as we do
 * not know if the device has more tx queues than rx, or the opposite.
 * This might also change during run time.
 */
static int xdp_reg_umem_at_qid(struct net_device *dev, struct xdp_umem *umem,
			       u16 queue_id)
{
	if (queue_id >= max_t(unsigned int,
			      dev->real_num_rx_queues,
			      dev->real_num_tx_queues))
		return -EINVAL;

	if (queue_id < dev->real_num_rx_queues)
		dev->_rx[queue_id].umem = umem;
	if (queue_id < dev->real_num_tx_queues)
		dev->_tx[queue_id].umem = umem;

	return 0;
}

struct xdp_umem *xdp_get_umem_from_qid(struct net_device *dev,
				       u16 queue_id)
{
	if (queue_id < dev->real_num_rx_queues)
		return dev->_rx[queue_id].umem;
	if (queue_id < dev->real_num_tx_queues)
		return dev->_tx[queue_id].umem;

	return NULL;
}
EXPORT_SYMBOL(xdp_get_umem_from_qid);

static void xdp_clear_umem_at_qid(struct net_device *dev, u16 queue_id)
{
	if (queue_id < dev->real_num_rx_queues)
		dev->_rx[queue_id].umem = NULL;
	if (queue_id < dev->real_num_tx_queues)
		dev->_tx[queue_id].umem = NULL;
}

int xdp_umem_assign_dev(struct xdp_umem *umem, struct net_device *dev,
			u16 queue_id, u16 flags)
{
	bool force_zc, force_copy;
	struct netdev_bpf bpf;
	int err = 0;

	force_zc = flags & XDP_ZEROCOPY;
	force_copy = flags & XDP_COPY;

	if (force_zc && force_copy)
		return -EINVAL;

	rtnl_lock();
	if (xdp_get_umem_from_qid(dev, queue_id)) {
		err = -EBUSY;
		goto out_rtnl_unlock;
	}

	err = xdp_reg_umem_at_qid(dev, umem, queue_id);
	if (err)
		goto out_rtnl_unlock;

	umem->dev = dev;
	umem->queue_id = queue_id;
	if (force_copy)
		/* For copy-mode, we are done. */
		goto out_rtnl_unlock;

	if (!dev->netdev_ops->ndo_bpf ||
	    !dev->netdev_ops->ndo_xsk_async_xmit) {
		err = -EOPNOTSUPP;
		goto err_unreg_umem;
	}

	bpf.command = XDP_SETUP_XSK_UMEM;
	bpf.xsk.umem = umem;
	bpf.xsk.queue_id = queue_id;

	err = dev->netdev_ops->ndo_bpf(dev, &bpf);
	if (err)
		goto err_unreg_umem;
	rtnl_unlock();

	dev_hold(dev);
	umem->zc = true;
	return 0;

err_unreg_umem:
	if (!force_zc)
		err = 0; /* fallback to copy mode */
	if (err)
		xdp_clear_umem_at_qid(dev, queue_id);
out_rtnl_unlock:
	rtnl_unlock();
	return err;
}

static void xdp_umem_clear_dev(struct xdp_umem *umem)
{
	struct netdev_bpf bpf;
	int err;

	if (!umem->dev)
		return;

	if (umem->zc) {
		bpf.command = XDP_SETUP_XSK_UMEM;
		bpf.xsk.umem = NULL;
		bpf.xsk.queue_id = umem->queue_id;

		rtnl_lock();
		err = umem->dev->netdev_ops->ndo_bpf(umem->dev, &bpf);
		rtnl_unlock();

		if (err)
			WARN(1, "failed to disable umem!\n");
	}

	rtnl_lock();
	xdp_clear_umem_at_qid(umem->dev, umem->queue_id);
	rtnl_unlock();

	if (umem->zc) {
		dev_put(umem->dev);
		umem->zc = false;
	}
}

static void xdp_umem_unpin_pages(struct xdp_umem *umem)
{
	unsigned int i;

	for (i = 0; i < umem->npgs; i++) {
		struct page *page = umem->pgs[i];

		set_page_dirty_lock(page);
		put_page(page);
	}

	kfree(umem->pgs);
	umem->pgs = NULL;
}

static void xdp_umem_unaccount_pages(struct xdp_umem *umem)
{
	if (umem->user) {
		atomic_long_sub(umem->npgs, &umem->user->locked_vm);
		free_uid(umem->user);
	}
}

static void xdp_umem_release(struct xdp_umem *umem)
{
	xdp_umem_clear_dev(umem);

	ida_simple_remove(&umem_ida, umem->id);

	if (umem->fq) {
		xskq_destroy(umem->fq);
		umem->fq = NULL;
	}

	if (umem->cq) {
		xskq_destroy(umem->cq);
		umem->cq = NULL;
	}

	xsk_reuseq_destroy(umem);

	xdp_umem_unpin_pages(umem);

	kfree(umem->pages);
	umem->pages = NULL;

	xdp_umem_unaccount_pages(umem);
	kfree(umem);
}

static void xdp_umem_release_deferred(struct work_struct *work)
{
	struct xdp_umem *umem = container_of(work, struct xdp_umem, work);

	xdp_umem_release(umem);
}

void xdp_get_umem(struct xdp_umem *umem)
{
	refcount_inc(&umem->users);
}

void xdp_put_umem(struct xdp_umem *umem)
{
	if (!umem)
		return;

	if (refcount_dec_and_test(&umem->users)) {
		INIT_WORK(&umem->work, xdp_umem_release_deferred);
		schedule_work(&umem->work);
	}
}

static int xdp_umem_pin_pages(struct xdp_umem *umem)
{
	unsigned int gup_flags = FOLL_WRITE;
	long npgs;
	int err;

	umem->pgs = kcalloc(umem->npgs, sizeof(*umem->pgs),
			    GFP_KERNEL | __GFP_NOWARN);
	if (!umem->pgs)
		return -ENOMEM;

	down_read(&current->mm->mmap_sem);
<<<<<<< HEAD
	npgs = get_user_pages_longterm(umem->address, umem->npgs,
				       gup_flags, &umem->pgs[0], NULL);
=======
	npgs = get_user_pages(umem->address, umem->npgs,
			      gup_flags | FOLL_LONGTERM, &umem->pgs[0], NULL);
>>>>>>> 0ecfebd2
	up_read(&current->mm->mmap_sem);

	if (npgs != umem->npgs) {
		if (npgs >= 0) {
			umem->npgs = npgs;
			err = -ENOMEM;
			goto out_pin;
		}
		err = npgs;
		goto out_pgs;
	}
	return 0;

out_pin:
	xdp_umem_unpin_pages(umem);
out_pgs:
	kfree(umem->pgs);
	umem->pgs = NULL;
	return err;
}

static int xdp_umem_account_pages(struct xdp_umem *umem)
{
	unsigned long lock_limit, new_npgs, old_npgs;

	if (capable(CAP_IPC_LOCK))
		return 0;

	lock_limit = rlimit(RLIMIT_MEMLOCK) >> PAGE_SHIFT;
	umem->user = get_uid(current_user());

	do {
		old_npgs = atomic_long_read(&umem->user->locked_vm);
		new_npgs = old_npgs + umem->npgs;
		if (new_npgs > lock_limit) {
			free_uid(umem->user);
			umem->user = NULL;
			return -ENOBUFS;
		}
	} while (atomic_long_cmpxchg(&umem->user->locked_vm, old_npgs,
				     new_npgs) != old_npgs);
	return 0;
}

static int xdp_umem_reg(struct xdp_umem *umem, struct xdp_umem_reg *mr)
{
	u32 chunk_size = mr->chunk_size, headroom = mr->headroom;
	unsigned int chunks, chunks_per_page;
	u64 addr = mr->addr, size = mr->len;
	int size_chk, err, i;

	if (chunk_size < XDP_UMEM_MIN_CHUNK_SIZE || chunk_size > PAGE_SIZE) {
		/* Strictly speaking we could support this, if:
		 * - huge pages, or*
		 * - using an IOMMU, or
		 * - making sure the memory area is consecutive
		 * but for now, we simply say "computer says no".
		 */
		return -EINVAL;
	}

	if (!is_power_of_2(chunk_size))
		return -EINVAL;

	if (!PAGE_ALIGNED(addr)) {
		/* Memory area has to be page size aligned. For
		 * simplicity, this might change.
		 */
		return -EINVAL;
	}

	if ((addr + size) < addr)
		return -EINVAL;

	chunks = (unsigned int)div_u64(size, chunk_size);
	if (chunks == 0)
		return -EINVAL;

	chunks_per_page = PAGE_SIZE / chunk_size;
	if (chunks < chunks_per_page || chunks % chunks_per_page)
		return -EINVAL;

	headroom = ALIGN(headroom, 64);

	size_chk = chunk_size - headroom - XDP_PACKET_HEADROOM;
	if (size_chk < 0)
		return -EINVAL;

	umem->address = (unsigned long)addr;
	umem->chunk_mask = ~((u64)chunk_size - 1);
	umem->size = size;
	umem->headroom = headroom;
	umem->chunk_size_nohr = chunk_size - headroom;
	umem->npgs = size / PAGE_SIZE;
	umem->pgs = NULL;
	umem->user = NULL;
	INIT_LIST_HEAD(&umem->xsk_list);
	spin_lock_init(&umem->xsk_list_lock);

	refcount_set(&umem->users, 1);

	err = xdp_umem_account_pages(umem);
	if (err)
		return err;

	err = xdp_umem_pin_pages(umem);
	if (err)
		goto out_account;

	umem->pages = kcalloc(umem->npgs, sizeof(*umem->pages), GFP_KERNEL);
	if (!umem->pages) {
		err = -ENOMEM;
		goto out_account;
	}

	for (i = 0; i < umem->npgs; i++)
		umem->pages[i].addr = page_address(umem->pgs[i]);

	return 0;

out_account:
	xdp_umem_unaccount_pages(umem);
	return err;
}

struct xdp_umem *xdp_umem_create(struct xdp_umem_reg *mr)
{
	struct xdp_umem *umem;
	int err;

	umem = kzalloc(sizeof(*umem), GFP_KERNEL);
	if (!umem)
		return ERR_PTR(-ENOMEM);

	err = ida_simple_get(&umem_ida, 0, 0, GFP_KERNEL);
	if (err < 0) {
		kfree(umem);
		return ERR_PTR(err);
	}
	umem->id = err;

	err = xdp_umem_reg(umem, mr);
	if (err) {
		ida_simple_remove(&umem_ida, umem->id);
		kfree(umem);
		return ERR_PTR(err);
	}

	return umem;
}

bool xdp_umem_validate_queues(struct xdp_umem *umem)
{
	return umem->fq && umem->cq;
}<|MERGE_RESOLUTION|>--- conflicted
+++ resolved
@@ -254,13 +254,8 @@
 		return -ENOMEM;
 
 	down_read(&current->mm->mmap_sem);
-<<<<<<< HEAD
-	npgs = get_user_pages_longterm(umem->address, umem->npgs,
-				       gup_flags, &umem->pgs[0], NULL);
-=======
 	npgs = get_user_pages(umem->address, umem->npgs,
 			      gup_flags | FOLL_LONGTERM, &umem->pgs[0], NULL);
->>>>>>> 0ecfebd2
 	up_read(&current->mm->mmap_sem);
 
 	if (npgs != umem->npgs) {
