--- conflicted
+++ resolved
@@ -494,17 +494,10 @@
 		rec->iv_data[0] = TLS_AES_CCM_IV_B0_BYTE;
 		iv_offset = 1;
 	}
-<<<<<<< HEAD
 
 	memcpy(&rec->iv_data[iv_offset], tls_ctx->tx.iv,
 	       prot->iv_size + prot->salt_size);
 
-=======
-
-	memcpy(&rec->iv_data[iv_offset], tls_ctx->tx.iv,
-	       prot->iv_size + prot->salt_size);
-
->>>>>>> 4ff96fb5
 	xor_iv_with_seq(prot->version, rec->iv_data, tls_ctx->tx.rec_seq);
 
 	sge->offset += prot->prepend_size;
