// SPDX-License-Identifier: GPL-2.0-or-later
/*
 * ip_vs_xmit.c: various packet transmitters for IPVS
 *
 * Authors:     Wensong Zhang <wensong@linuxvirtualserver.org>
 *              Julian Anastasov <ja@ssi.bg>
 *
 * Changes:
 *
 * Description of forwarding methods:
 * - all transmitters are called from LOCAL_IN (remote clients) and
 * LOCAL_OUT (local clients) but for ICMP can be called from FORWARD
 * - not all connections have destination server, for example,
 * connections in backup server when fwmark is used
 * - bypass connections use daddr from packet
 * - we can use dst without ref while sending in RCU section, we use
 * ref when returning NF_ACCEPT for NAT-ed packet via loopback
 * LOCAL_OUT rules:
 * - skb->dev is NULL, skb->protocol is not set (both are set in POST_ROUTING)
 * - skb->pkt_type is not set yet
 * - the only place where we can see skb->sk != NULL
 */

#define KMSG_COMPONENT "IPVS"
#define pr_fmt(fmt) KMSG_COMPONENT ": " fmt

#include <linux/kernel.h>
#include <linux/slab.h>
#include <linux/tcp.h>                  /* for tcphdr */
#include <net/ip.h>
#include <net/gue.h>
<<<<<<< HEAD
=======
#include <net/gre.h>
>>>>>>> 4ff96fb5
#include <net/tcp.h>                    /* for csum_tcpudp_magic */
#include <net/udp.h>
#include <net/icmp.h>                   /* for icmp_send */
#include <net/route.h>                  /* for ip_route_output */
#include <net/ipv6.h>
#include <net/ip6_route.h>
#include <net/ip_tunnels.h>
#include <net/ip6_checksum.h>
#include <net/addrconf.h>
#include <linux/icmpv6.h>
#include <linux/netfilter.h>
#include <linux/netfilter_ipv4.h>

#include <net/ip_vs.h>

enum {
	IP_VS_RT_MODE_LOCAL	= 1, /* Allow local dest */
	IP_VS_RT_MODE_NON_LOCAL	= 2, /* Allow non-local dest */
	IP_VS_RT_MODE_RDR	= 4, /* Allow redirect from remote daddr to
				      * local
				      */
	IP_VS_RT_MODE_CONNECT	= 8, /* Always bind route to saddr */
	IP_VS_RT_MODE_KNOWN_NH	= 16,/* Route via remote addr */
	IP_VS_RT_MODE_TUNNEL	= 32,/* Tunnel mode */
};

static inline struct ip_vs_dest_dst *ip_vs_dest_dst_alloc(void)
{
	return kmalloc(sizeof(struct ip_vs_dest_dst), GFP_ATOMIC);
}

static inline void ip_vs_dest_dst_free(struct ip_vs_dest_dst *dest_dst)
{
	kfree(dest_dst);
}

/*
 *      Destination cache to speed up outgoing route lookup
 */
static inline void
__ip_vs_dst_set(struct ip_vs_dest *dest, struct ip_vs_dest_dst *dest_dst,
		struct dst_entry *dst, u32 dst_cookie)
{
	struct ip_vs_dest_dst *old;

	old = rcu_dereference_protected(dest->dest_dst,
					lockdep_is_held(&dest->dst_lock));

	if (dest_dst) {
		dest_dst->dst_cache = dst;
		dest_dst->dst_cookie = dst_cookie;
	}
	rcu_assign_pointer(dest->dest_dst, dest_dst);

	if (old)
		call_rcu(&old->rcu_head, ip_vs_dest_dst_rcu_free);
}

static inline struct ip_vs_dest_dst *
__ip_vs_dst_check(struct ip_vs_dest *dest)
{
	struct ip_vs_dest_dst *dest_dst = rcu_dereference(dest->dest_dst);
	struct dst_entry *dst;

	if (!dest_dst)
		return NULL;
	dst = dest_dst->dst_cache;
	if (dst->obsolete &&
	    dst->ops->check(dst, dest_dst->dst_cookie) == NULL)
		return NULL;
	return dest_dst;
}

static inline bool
__mtu_check_toobig_v6(const struct sk_buff *skb, u32 mtu)
{
	if (IP6CB(skb)->frag_max_size) {
		/* frag_max_size tell us that, this packet have been
		 * defragmented by netfilter IPv6 conntrack module.
		 */
		if (IP6CB(skb)->frag_max_size > mtu)
			return true; /* largest fragment violate MTU */
	}
	else if (skb->len > mtu && !skb_is_gso(skb)) {
		return true; /* Packet size violate MTU size */
	}
	return false;
}

/* Get route to daddr, update *saddr, optionally bind route to saddr */
static struct rtable *do_output_route4(struct net *net, __be32 daddr,
				       int rt_mode, __be32 *saddr)
{
	struct flowi4 fl4;
	struct rtable *rt;
	bool loop = false;

	memset(&fl4, 0, sizeof(fl4));
	fl4.daddr = daddr;
	fl4.flowi4_flags = (rt_mode & IP_VS_RT_MODE_KNOWN_NH) ?
			   FLOWI_FLAG_KNOWN_NH : 0;

retry:
	rt = ip_route_output_key(net, &fl4);
	if (IS_ERR(rt)) {
		/* Invalid saddr ? */
		if (PTR_ERR(rt) == -EINVAL && *saddr &&
		    rt_mode & IP_VS_RT_MODE_CONNECT && !loop) {
			*saddr = 0;
			flowi4_update_output(&fl4, 0, 0, daddr, 0);
			goto retry;
		}
		IP_VS_DBG_RL("ip_route_output error, dest: %pI4\n", &daddr);
		return NULL;
	} else if (!*saddr && rt_mode & IP_VS_RT_MODE_CONNECT && fl4.saddr) {
		ip_rt_put(rt);
		*saddr = fl4.saddr;
		flowi4_update_output(&fl4, 0, 0, daddr, fl4.saddr);
		loop = true;
		goto retry;
	}
	*saddr = fl4.saddr;
	return rt;
}

#ifdef CONFIG_IP_VS_IPV6
static inline int __ip_vs_is_local_route6(struct rt6_info *rt)
{
	return rt->dst.dev && rt->dst.dev->flags & IFF_LOOPBACK;
}
#endif

static inline bool crosses_local_route_boundary(int skb_af, struct sk_buff *skb,
						int rt_mode,
						bool new_rt_is_local)
{
	bool rt_mode_allow_local = !!(rt_mode & IP_VS_RT_MODE_LOCAL);
	bool rt_mode_allow_non_local = !!(rt_mode & IP_VS_RT_MODE_NON_LOCAL);
	bool rt_mode_allow_redirect = !!(rt_mode & IP_VS_RT_MODE_RDR);
	bool source_is_loopback;
	bool old_rt_is_local;

#ifdef CONFIG_IP_VS_IPV6
	if (skb_af == AF_INET6) {
		int addr_type = ipv6_addr_type(&ipv6_hdr(skb)->saddr);

		source_is_loopback =
			(!skb->dev || skb->dev->flags & IFF_LOOPBACK) &&
			(addr_type & IPV6_ADDR_LOOPBACK);
		old_rt_is_local = __ip_vs_is_local_route6(
			(struct rt6_info *)skb_dst(skb));
	} else
#endif
	{
		source_is_loopback = ipv4_is_loopback(ip_hdr(skb)->saddr);
		old_rt_is_local = skb_rtable(skb)->rt_flags & RTCF_LOCAL;
	}

	if (unlikely(new_rt_is_local)) {
		if (!rt_mode_allow_local)
			return true;
		if (!rt_mode_allow_redirect && !old_rt_is_local)
			return true;
	} else {
		if (!rt_mode_allow_non_local)
			return true;
		if (source_is_loopback)
			return true;
	}
	return false;
}

static inline void maybe_update_pmtu(int skb_af, struct sk_buff *skb, int mtu)
{
	struct sock *sk = skb->sk;
	struct rtable *ort = skb_rtable(skb);

	if (!skb->dev && sk && sk_fullsock(sk))
		ort->dst.ops->update_pmtu(&ort->dst, sk, NULL, mtu);
}

static inline bool ensure_mtu_is_adequate(struct netns_ipvs *ipvs, int skb_af,
					  int rt_mode,
					  struct ip_vs_iphdr *ipvsh,
					  struct sk_buff *skb, int mtu)
{
#ifdef CONFIG_IP_VS_IPV6
	if (skb_af == AF_INET6) {
		struct net *net = ipvs->net;

		if (unlikely(__mtu_check_toobig_v6(skb, mtu))) {
			if (!skb->dev)
				skb->dev = net->loopback_dev;
			/* only send ICMP too big on first fragment */
			if (!ipvsh->fragoffs && !ip_vs_iph_icmp(ipvsh))
				icmpv6_send(skb, ICMPV6_PKT_TOOBIG, 0, mtu);
			IP_VS_DBG(1, "frag needed for %pI6c\n",
				  &ipv6_hdr(skb)->saddr);
			return false;
		}
	} else
#endif
	{
		/* If we're going to tunnel the packet and pmtu discovery
		 * is disabled, we'll just fragment it anyway
		 */
		if ((rt_mode & IP_VS_RT_MODE_TUNNEL) && !sysctl_pmtu_disc(ipvs))
			return true;

		if (unlikely(ip_hdr(skb)->frag_off & htons(IP_DF) &&
			     skb->len > mtu && !skb_is_gso(skb) &&
			     !ip_vs_iph_icmp(ipvsh))) {
			icmp_send(skb, ICMP_DEST_UNREACH, ICMP_FRAG_NEEDED,
				  htonl(mtu));
			IP_VS_DBG(1, "frag needed for %pI4\n",
				  &ip_hdr(skb)->saddr);
			return false;
		}
	}

	return true;
}

static inline bool decrement_ttl(struct netns_ipvs *ipvs,
				 int skb_af,
				 struct sk_buff *skb)
{
	struct net *net = ipvs->net;

#ifdef CONFIG_IP_VS_IPV6
	if (skb_af == AF_INET6) {
		struct dst_entry *dst = skb_dst(skb);

		/* check and decrement ttl */
		if (ipv6_hdr(skb)->hop_limit <= 1) {
			struct inet6_dev *idev = __in6_dev_get_safely(skb->dev);

			/* Force OUTPUT device used as source address */
			skb->dev = dst->dev;
			icmpv6_send(skb, ICMPV6_TIME_EXCEED,
				    ICMPV6_EXC_HOPLIMIT, 0);
			__IP6_INC_STATS(net, idev, IPSTATS_MIB_INHDRERRORS);

			return false;
		}

		/* don't propagate ttl change to cloned packets */
		if (skb_ensure_writable(skb, sizeof(struct ipv6hdr)))
			return false;

		ipv6_hdr(skb)->hop_limit--;
	} else
#endif
	{
		if (ip_hdr(skb)->ttl <= 1) {
			/* Tell the sender its packet died... */
			__IP_INC_STATS(net, IPSTATS_MIB_INHDRERRORS);
			icmp_send(skb, ICMP_TIME_EXCEEDED, ICMP_EXC_TTL, 0);
			return false;
		}

		/* don't propagate ttl change to cloned packets */
		if (skb_ensure_writable(skb, sizeof(struct iphdr)))
			return false;

		/* Decrease ttl */
		ip_decrease_ttl(ip_hdr(skb));
	}

	return true;
}

/* Get route to destination or remote server */
static int
__ip_vs_get_out_rt(struct netns_ipvs *ipvs, int skb_af, struct sk_buff *skb,
		   struct ip_vs_dest *dest,
		   __be32 daddr, int rt_mode, __be32 *ret_saddr,
		   struct ip_vs_iphdr *ipvsh)
{
	struct net *net = ipvs->net;
	struct ip_vs_dest_dst *dest_dst;
	struct rtable *rt;			/* Route to the other host */
	int mtu;
	int local, noref = 1;

	if (dest) {
		dest_dst = __ip_vs_dst_check(dest);
		if (likely(dest_dst))
			rt = (struct rtable *) dest_dst->dst_cache;
		else {
			dest_dst = ip_vs_dest_dst_alloc();
			spin_lock_bh(&dest->dst_lock);
			if (!dest_dst) {
				__ip_vs_dst_set(dest, NULL, NULL, 0);
				spin_unlock_bh(&dest->dst_lock);
				goto err_unreach;
			}
			rt = do_output_route4(net, dest->addr.ip, rt_mode,
					      &dest_dst->dst_saddr.ip);
			if (!rt) {
				__ip_vs_dst_set(dest, NULL, NULL, 0);
				spin_unlock_bh(&dest->dst_lock);
				ip_vs_dest_dst_free(dest_dst);
				goto err_unreach;
			}
			__ip_vs_dst_set(dest, dest_dst, &rt->dst, 0);
			spin_unlock_bh(&dest->dst_lock);
			IP_VS_DBG(10, "new dst %pI4, src %pI4, refcnt=%d\n",
				  &dest->addr.ip, &dest_dst->dst_saddr.ip,
				  atomic_read(&rt->dst.__refcnt));
		}
		if (ret_saddr)
			*ret_saddr = dest_dst->dst_saddr.ip;
	} else {
		__be32 saddr = htonl(INADDR_ANY);

		noref = 0;

		/* For such unconfigured boxes avoid many route lookups
		 * for performance reasons because we do not remember saddr
		 */
		rt_mode &= ~IP_VS_RT_MODE_CONNECT;
		rt = do_output_route4(net, daddr, rt_mode, &saddr);
		if (!rt)
			goto err_unreach;
		if (ret_saddr)
			*ret_saddr = saddr;
	}

	local = (rt->rt_flags & RTCF_LOCAL) ? 1 : 0;
	if (unlikely(crosses_local_route_boundary(skb_af, skb, rt_mode,
						  local))) {
		IP_VS_DBG_RL("We are crossing local and non-local addresses"
			     " daddr=%pI4\n", &daddr);
		goto err_put;
	}

	if (unlikely(local)) {
		/* skb to local stack, preserve old route */
		if (!noref)
			ip_rt_put(rt);
		return local;
	}

	if (!decrement_ttl(ipvs, skb_af, skb))
		goto err_put;

	if (likely(!(rt_mode & IP_VS_RT_MODE_TUNNEL))) {
		mtu = dst_mtu(&rt->dst);
	} else {
		mtu = dst_mtu(&rt->dst) - sizeof(struct iphdr);
		if (!dest)
			goto err_put;
<<<<<<< HEAD
		if (dest->tun_type == IP_VS_CONN_F_TUNNEL_TYPE_GUE)
			mtu -= sizeof(struct udphdr) + sizeof(struct guehdr);
=======
		if (dest->tun_type == IP_VS_CONN_F_TUNNEL_TYPE_GUE) {
			mtu -= sizeof(struct udphdr) + sizeof(struct guehdr);
			if ((dest->tun_flags &
			     IP_VS_TUNNEL_ENCAP_FLAG_REMCSUM) &&
			    skb->ip_summed == CHECKSUM_PARTIAL)
				mtu -= GUE_PLEN_REMCSUM + GUE_LEN_PRIV;
		} else if (dest->tun_type == IP_VS_CONN_F_TUNNEL_TYPE_GRE) {
			__be16 tflags = 0;

			if (dest->tun_flags & IP_VS_TUNNEL_ENCAP_FLAG_CSUM)
				tflags |= TUNNEL_CSUM;
			mtu -= gre_calc_hlen(tflags);
		}
>>>>>>> 4ff96fb5
		if (mtu < 68) {
			IP_VS_DBG_RL("%s(): mtu less than 68\n", __func__);
			goto err_put;
		}
		maybe_update_pmtu(skb_af, skb, mtu);
	}

	if (!ensure_mtu_is_adequate(ipvs, skb_af, rt_mode, ipvsh, skb, mtu))
		goto err_put;

	skb_dst_drop(skb);
	if (noref) {
		if (!local)
			skb_dst_set_noref(skb, &rt->dst);
		else
			skb_dst_set(skb, dst_clone(&rt->dst));
	} else
		skb_dst_set(skb, &rt->dst);

	return local;

err_put:
	if (!noref)
		ip_rt_put(rt);
	return -1;

err_unreach:
	dst_link_failure(skb);
	return -1;
}

#ifdef CONFIG_IP_VS_IPV6
static struct dst_entry *
__ip_vs_route_output_v6(struct net *net, struct in6_addr *daddr,
			struct in6_addr *ret_saddr, int do_xfrm, int rt_mode)
{
	struct dst_entry *dst;
	struct flowi6 fl6 = {
		.daddr = *daddr,
	};

	if (rt_mode & IP_VS_RT_MODE_KNOWN_NH)
		fl6.flowi6_flags = FLOWI_FLAG_KNOWN_NH;

	dst = ip6_route_output(net, NULL, &fl6);
	if (dst->error)
		goto out_err;
	if (!ret_saddr)
		return dst;
	if (ipv6_addr_any(&fl6.saddr) &&
	    ipv6_dev_get_saddr(net, ip6_dst_idev(dst)->dev,
			       &fl6.daddr, 0, &fl6.saddr) < 0)
		goto out_err;
	if (do_xfrm) {
		dst = xfrm_lookup(net, dst, flowi6_to_flowi(&fl6), NULL, 0);
		if (IS_ERR(dst)) {
			dst = NULL;
			goto out_err;
		}
	}
	*ret_saddr = fl6.saddr;
	return dst;

out_err:
	dst_release(dst);
	IP_VS_DBG_RL("ip6_route_output error, dest: %pI6\n", daddr);
	return NULL;
}

/*
 * Get route to destination or remote server
 */
static int
__ip_vs_get_out_rt_v6(struct netns_ipvs *ipvs, int skb_af, struct sk_buff *skb,
		      struct ip_vs_dest *dest,
		      struct in6_addr *daddr, struct in6_addr *ret_saddr,
		      struct ip_vs_iphdr *ipvsh, int do_xfrm, int rt_mode)
{
	struct net *net = ipvs->net;
	struct ip_vs_dest_dst *dest_dst;
	struct rt6_info *rt;			/* Route to the other host */
	struct dst_entry *dst;
	int mtu;
	int local, noref = 1;

	if (dest) {
		dest_dst = __ip_vs_dst_check(dest);
		if (likely(dest_dst))
			rt = (struct rt6_info *) dest_dst->dst_cache;
		else {
			u32 cookie;

			dest_dst = ip_vs_dest_dst_alloc();
			spin_lock_bh(&dest->dst_lock);
			if (!dest_dst) {
				__ip_vs_dst_set(dest, NULL, NULL, 0);
				spin_unlock_bh(&dest->dst_lock);
				goto err_unreach;
			}
			dst = __ip_vs_route_output_v6(net, &dest->addr.in6,
						      &dest_dst->dst_saddr.in6,
						      do_xfrm, rt_mode);
			if (!dst) {
				__ip_vs_dst_set(dest, NULL, NULL, 0);
				spin_unlock_bh(&dest->dst_lock);
				ip_vs_dest_dst_free(dest_dst);
				goto err_unreach;
			}
			rt = (struct rt6_info *) dst;
			cookie = rt6_get_cookie(rt);
			__ip_vs_dst_set(dest, dest_dst, &rt->dst, cookie);
			spin_unlock_bh(&dest->dst_lock);
			IP_VS_DBG(10, "new dst %pI6, src %pI6, refcnt=%d\n",
				  &dest->addr.in6, &dest_dst->dst_saddr.in6,
				  atomic_read(&rt->dst.__refcnt));
		}
		if (ret_saddr)
			*ret_saddr = dest_dst->dst_saddr.in6;
	} else {
		noref = 0;
		dst = __ip_vs_route_output_v6(net, daddr, ret_saddr, do_xfrm,
					      rt_mode);
		if (!dst)
			goto err_unreach;
		rt = (struct rt6_info *) dst;
	}

	local = __ip_vs_is_local_route6(rt);

	if (unlikely(crosses_local_route_boundary(skb_af, skb, rt_mode,
						  local))) {
		IP_VS_DBG_RL("We are crossing local and non-local addresses"
			     " daddr=%pI6\n", daddr);
		goto err_put;
	}

	if (unlikely(local)) {
		/* skb to local stack, preserve old route */
		if (!noref)
			dst_release(&rt->dst);
		return local;
	}

	if (!decrement_ttl(ipvs, skb_af, skb))
		goto err_put;

	/* MTU checking */
	if (likely(!(rt_mode & IP_VS_RT_MODE_TUNNEL)))
		mtu = dst_mtu(&rt->dst);
	else {
		mtu = dst_mtu(&rt->dst) - sizeof(struct ipv6hdr);
		if (!dest)
			goto err_put;
<<<<<<< HEAD
		if (dest->tun_type == IP_VS_CONN_F_TUNNEL_TYPE_GUE)
			mtu -= sizeof(struct udphdr) + sizeof(struct guehdr);
=======
		if (dest->tun_type == IP_VS_CONN_F_TUNNEL_TYPE_GUE) {
			mtu -= sizeof(struct udphdr) + sizeof(struct guehdr);
			if ((dest->tun_flags &
			     IP_VS_TUNNEL_ENCAP_FLAG_REMCSUM) &&
			    skb->ip_summed == CHECKSUM_PARTIAL)
				mtu -= GUE_PLEN_REMCSUM + GUE_LEN_PRIV;
		} else if (dest->tun_type == IP_VS_CONN_F_TUNNEL_TYPE_GRE) {
			__be16 tflags = 0;

			if (dest->tun_flags & IP_VS_TUNNEL_ENCAP_FLAG_CSUM)
				tflags |= TUNNEL_CSUM;
			mtu -= gre_calc_hlen(tflags);
		}
>>>>>>> 4ff96fb5
		if (mtu < IPV6_MIN_MTU) {
			IP_VS_DBG_RL("%s(): mtu less than %d\n", __func__,
				     IPV6_MIN_MTU);
			goto err_put;
		}
		maybe_update_pmtu(skb_af, skb, mtu);
	}

	if (!ensure_mtu_is_adequate(ipvs, skb_af, rt_mode, ipvsh, skb, mtu))
		goto err_put;

	skb_dst_drop(skb);
	if (noref) {
		if (!local)
			skb_dst_set_noref(skb, &rt->dst);
		else
			skb_dst_set(skb, dst_clone(&rt->dst));
	} else
		skb_dst_set(skb, &rt->dst);

	return local;

err_put:
	if (!noref)
		dst_release(&rt->dst);
	return -1;

err_unreach:
	/* The ip6_link_failure function requires the dev field to be set
	 * in order to get the net (further for the sake of fwmark
	 * reflection).
	 */
	if (!skb->dev)
		skb->dev = skb_dst(skb)->dev;

	dst_link_failure(skb);
	return -1;
}
#endif


/* return NF_ACCEPT to allow forwarding or other NF_xxx on error */
static inline int ip_vs_tunnel_xmit_prepare(struct sk_buff *skb,
					    struct ip_vs_conn *cp)
{
	int ret = NF_ACCEPT;

	skb->ipvs_property = 1;
	if (unlikely(cp->flags & IP_VS_CONN_F_NFCT))
		ret = ip_vs_confirm_conntrack(skb);
	if (ret == NF_ACCEPT) {
		nf_reset(skb);
		skb_forward_csum(skb);
	}
	return ret;
}

/* In the event of a remote destination, it's possible that we would have
 * matches against an old socket (particularly a TIME-WAIT socket). This
 * causes havoc down the line (ip_local_out et. al. expect regular sockets
 * and invalid memory accesses will happen) so simply drop the association
 * in this case.
*/
static inline void ip_vs_drop_early_demux_sk(struct sk_buff *skb)
{
	/* If dev is set, the packet came from the LOCAL_IN callback and
	 * not from a local TCP socket.
	 */
	if (skb->dev)
		skb_orphan(skb);
}

/* return NF_STOLEN (sent) or NF_ACCEPT if local=1 (not sent) */
static inline int ip_vs_nat_send_or_cont(int pf, struct sk_buff *skb,
					 struct ip_vs_conn *cp, int local)
{
	int ret = NF_STOLEN;

	skb->ipvs_property = 1;
	if (likely(!(cp->flags & IP_VS_CONN_F_NFCT)))
		ip_vs_notrack(skb);
	else
		ip_vs_update_conntrack(skb, cp, 1);

	/* Remove the early_demux association unless it's bound for the
	 * exact same port and address on this host after translation.
	 */
	if (!local || cp->vport != cp->dport ||
	    !ip_vs_addr_equal(cp->af, &cp->vaddr, &cp->daddr))
		ip_vs_drop_early_demux_sk(skb);

	if (!local) {
		skb_forward_csum(skb);
		NF_HOOK(pf, NF_INET_LOCAL_OUT, cp->ipvs->net, NULL, skb,
			NULL, skb_dst(skb)->dev, dst_output);
	} else
		ret = NF_ACCEPT;

	return ret;
}

/* return NF_STOLEN (sent) or NF_ACCEPT if local=1 (not sent) */
static inline int ip_vs_send_or_cont(int pf, struct sk_buff *skb,
				     struct ip_vs_conn *cp, int local)
{
	int ret = NF_STOLEN;

	skb->ipvs_property = 1;
	if (likely(!(cp->flags & IP_VS_CONN_F_NFCT)))
		ip_vs_notrack(skb);
	if (!local) {
		ip_vs_drop_early_demux_sk(skb);
		skb_forward_csum(skb);
		NF_HOOK(pf, NF_INET_LOCAL_OUT, cp->ipvs->net, NULL, skb,
			NULL, skb_dst(skb)->dev, dst_output);
	} else
		ret = NF_ACCEPT;
	return ret;
}


/*
 *      NULL transmitter (do nothing except return NF_ACCEPT)
 */
int
ip_vs_null_xmit(struct sk_buff *skb, struct ip_vs_conn *cp,
		struct ip_vs_protocol *pp, struct ip_vs_iphdr *ipvsh)
{
	/* we do not touch skb and do not need pskb ptr */
	return ip_vs_send_or_cont(NFPROTO_IPV4, skb, cp, 1);
}


/*
 *      Bypass transmitter
 *      Let packets bypass the destination when the destination is not
 *      available, it may be only used in transparent cache cluster.
 */
int
ip_vs_bypass_xmit(struct sk_buff *skb, struct ip_vs_conn *cp,
		  struct ip_vs_protocol *pp, struct ip_vs_iphdr *ipvsh)
{
	struct iphdr  *iph = ip_hdr(skb);

	EnterFunction(10);

	if (__ip_vs_get_out_rt(cp->ipvs, cp->af, skb, NULL, iph->daddr,
			       IP_VS_RT_MODE_NON_LOCAL, NULL, ipvsh) < 0)
		goto tx_error;

	ip_send_check(iph);

	/* Another hack: avoid icmp_send in ip_fragment */
	skb->ignore_df = 1;

	ip_vs_send_or_cont(NFPROTO_IPV4, skb, cp, 0);

	LeaveFunction(10);
	return NF_STOLEN;

 tx_error:
	kfree_skb(skb);
	LeaveFunction(10);
	return NF_STOLEN;
}

#ifdef CONFIG_IP_VS_IPV6
int
ip_vs_bypass_xmit_v6(struct sk_buff *skb, struct ip_vs_conn *cp,
		     struct ip_vs_protocol *pp, struct ip_vs_iphdr *ipvsh)
{
	struct ipv6hdr *iph = ipv6_hdr(skb);

	EnterFunction(10);

	if (__ip_vs_get_out_rt_v6(cp->ipvs, cp->af, skb, NULL,
				  &iph->daddr, NULL,
				  ipvsh, 0, IP_VS_RT_MODE_NON_LOCAL) < 0)
		goto tx_error;

	/* Another hack: avoid icmp_send in ip_fragment */
	skb->ignore_df = 1;

	ip_vs_send_or_cont(NFPROTO_IPV6, skb, cp, 0);

	LeaveFunction(10);
	return NF_STOLEN;

 tx_error:
	kfree_skb(skb);
	LeaveFunction(10);
	return NF_STOLEN;
}
#endif

/*
 *      NAT transmitter (only for outside-to-inside nat forwarding)
 *      Not used for related ICMP
 */
int
ip_vs_nat_xmit(struct sk_buff *skb, struct ip_vs_conn *cp,
	       struct ip_vs_protocol *pp, struct ip_vs_iphdr *ipvsh)
{
	struct rtable *rt;		/* Route to the other host */
	int local, rc, was_input;

	EnterFunction(10);

	/* check if it is a connection of no-client-port */
	if (unlikely(cp->flags & IP_VS_CONN_F_NO_CPORT)) {
		__be16 _pt, *p;

		p = skb_header_pointer(skb, ipvsh->len, sizeof(_pt), &_pt);
		if (p == NULL)
			goto tx_error;
		ip_vs_conn_fill_cport(cp, *p);
		IP_VS_DBG(10, "filled cport=%d\n", ntohs(*p));
	}

	was_input = rt_is_input_route(skb_rtable(skb));
	local = __ip_vs_get_out_rt(cp->ipvs, cp->af, skb, cp->dest, cp->daddr.ip,
				   IP_VS_RT_MODE_LOCAL |
				   IP_VS_RT_MODE_NON_LOCAL |
				   IP_VS_RT_MODE_RDR, NULL, ipvsh);
	if (local < 0)
		goto tx_error;
	rt = skb_rtable(skb);
	/*
	 * Avoid duplicate tuple in reply direction for NAT traffic
	 * to local address when connection is sync-ed
	 */
#if IS_ENABLED(CONFIG_NF_CONNTRACK)
	if (cp->flags & IP_VS_CONN_F_SYNC && local) {
		enum ip_conntrack_info ctinfo;
		struct nf_conn *ct = nf_ct_get(skb, &ctinfo);

		if (ct) {
			IP_VS_DBG_RL_PKT(10, AF_INET, pp, skb, ipvsh->off,
					 "ip_vs_nat_xmit(): "
					 "stopping DNAT to local address");
			goto tx_error;
		}
	}
#endif

	/* From world but DNAT to loopback address? */
	if (local && ipv4_is_loopback(cp->daddr.ip) && was_input) {
		IP_VS_DBG_RL_PKT(1, AF_INET, pp, skb, ipvsh->off,
				 "ip_vs_nat_xmit(): stopping DNAT to loopback "
				 "address");
		goto tx_error;
	}

	/* copy-on-write the packet before mangling it */
	if (skb_ensure_writable(skb, sizeof(struct iphdr)))
		goto tx_error;

	if (skb_cow(skb, rt->dst.dev->hard_header_len))
		goto tx_error;

	/* mangle the packet */
	if (pp->dnat_handler && !pp->dnat_handler(skb, pp, cp, ipvsh))
		goto tx_error;
	ip_hdr(skb)->daddr = cp->daddr.ip;
	ip_send_check(ip_hdr(skb));

	IP_VS_DBG_PKT(10, AF_INET, pp, skb, ipvsh->off, "After DNAT");

	/* FIXME: when application helper enlarges the packet and the length
	   is larger than the MTU of outgoing device, there will be still
	   MTU problem. */

	/* Another hack: avoid icmp_send in ip_fragment */
	skb->ignore_df = 1;

	rc = ip_vs_nat_send_or_cont(NFPROTO_IPV4, skb, cp, local);

	LeaveFunction(10);
	return rc;

  tx_error:
	kfree_skb(skb);
	LeaveFunction(10);
	return NF_STOLEN;
}

#ifdef CONFIG_IP_VS_IPV6
int
ip_vs_nat_xmit_v6(struct sk_buff *skb, struct ip_vs_conn *cp,
		  struct ip_vs_protocol *pp, struct ip_vs_iphdr *ipvsh)
{
	struct rt6_info *rt;		/* Route to the other host */
	int local, rc;

	EnterFunction(10);

	/* check if it is a connection of no-client-port */
	if (unlikely(cp->flags & IP_VS_CONN_F_NO_CPORT && !ipvsh->fragoffs)) {
		__be16 _pt, *p;
		p = skb_header_pointer(skb, ipvsh->len, sizeof(_pt), &_pt);
		if (p == NULL)
			goto tx_error;
		ip_vs_conn_fill_cport(cp, *p);
		IP_VS_DBG(10, "filled cport=%d\n", ntohs(*p));
	}

	local = __ip_vs_get_out_rt_v6(cp->ipvs, cp->af, skb, cp->dest,
				      &cp->daddr.in6,
				      NULL, ipvsh, 0,
				      IP_VS_RT_MODE_LOCAL |
				      IP_VS_RT_MODE_NON_LOCAL |
				      IP_VS_RT_MODE_RDR);
	if (local < 0)
		goto tx_error;
	rt = (struct rt6_info *) skb_dst(skb);
	/*
	 * Avoid duplicate tuple in reply direction for NAT traffic
	 * to local address when connection is sync-ed
	 */
#if IS_ENABLED(CONFIG_NF_CONNTRACK)
	if (cp->flags & IP_VS_CONN_F_SYNC && local) {
		enum ip_conntrack_info ctinfo;
		struct nf_conn *ct = nf_ct_get(skb, &ctinfo);

		if (ct) {
			IP_VS_DBG_RL_PKT(10, AF_INET6, pp, skb, ipvsh->off,
					 "ip_vs_nat_xmit_v6(): "
					 "stopping DNAT to local address");
			goto tx_error;
		}
	}
#endif

	/* From world but DNAT to loopback address? */
	if (local && skb->dev && !(skb->dev->flags & IFF_LOOPBACK) &&
	    ipv6_addr_type(&cp->daddr.in6) & IPV6_ADDR_LOOPBACK) {
		IP_VS_DBG_RL_PKT(1, AF_INET6, pp, skb, ipvsh->off,
				 "ip_vs_nat_xmit_v6(): "
				 "stopping DNAT to loopback address");
		goto tx_error;
	}

	/* copy-on-write the packet before mangling it */
	if (skb_ensure_writable(skb, sizeof(struct ipv6hdr)))
		goto tx_error;

	if (skb_cow(skb, rt->dst.dev->hard_header_len))
		goto tx_error;

	/* mangle the packet */
	if (pp->dnat_handler && !pp->dnat_handler(skb, pp, cp, ipvsh))
		goto tx_error;
	ipv6_hdr(skb)->daddr = cp->daddr.in6;

	IP_VS_DBG_PKT(10, AF_INET6, pp, skb, ipvsh->off, "After DNAT");

	/* FIXME: when application helper enlarges the packet and the length
	   is larger than the MTU of outgoing device, there will be still
	   MTU problem. */

	/* Another hack: avoid icmp_send in ip_fragment */
	skb->ignore_df = 1;

	rc = ip_vs_nat_send_or_cont(NFPROTO_IPV6, skb, cp, local);

	LeaveFunction(10);
	return rc;

tx_error:
	LeaveFunction(10);
	kfree_skb(skb);
	return NF_STOLEN;
}
#endif

/* When forwarding a packet, we must ensure that we've got enough headroom
 * for the encapsulation packet in the skb.  This also gives us an
 * opportunity to figure out what the payload_len, dsfield, ttl, and df
 * values should be, so that we won't need to look at the old ip header
 * again
 */
static struct sk_buff *
ip_vs_prepare_tunneled_skb(struct sk_buff *skb, int skb_af,
			   unsigned int max_headroom, __u8 *next_protocol,
			   __u32 *payload_len, __u8 *dsfield, __u8 *ttl,
			   __be16 *df)
{
	struct sk_buff *new_skb = NULL;
	struct iphdr *old_iph = NULL;
	__u8 old_dsfield;
#ifdef CONFIG_IP_VS_IPV6
	struct ipv6hdr *old_ipv6h = NULL;
#endif

	ip_vs_drop_early_demux_sk(skb);

	if (skb_headroom(skb) < max_headroom || skb_cloned(skb)) {
		new_skb = skb_realloc_headroom(skb, max_headroom);
		if (!new_skb)
			goto error;
		if (skb->sk)
			skb_set_owner_w(new_skb, skb->sk);
		consume_skb(skb);
		skb = new_skb;
	}

#ifdef CONFIG_IP_VS_IPV6
	if (skb_af == AF_INET6) {
		old_ipv6h = ipv6_hdr(skb);
		*next_protocol = IPPROTO_IPV6;
		if (payload_len)
			*payload_len =
				ntohs(old_ipv6h->payload_len) +
				sizeof(*old_ipv6h);
		old_dsfield = ipv6_get_dsfield(old_ipv6h);
		*ttl = old_ipv6h->hop_limit;
		if (df)
			*df = 0;
	} else
#endif
	{
		old_iph = ip_hdr(skb);
		/* Copy DF, reset fragment offset and MF */
		if (df)
			*df = (old_iph->frag_off & htons(IP_DF));
		*next_protocol = IPPROTO_IPIP;

		/* fix old IP header checksum */
		ip_send_check(old_iph);
		old_dsfield = ipv4_get_dsfield(old_iph);
		*ttl = old_iph->ttl;
		if (payload_len)
			*payload_len = ntohs(old_iph->tot_len);
	}

	/* Implement full-functionality option for ECN encapsulation */
	*dsfield = INET_ECN_encapsulate(old_dsfield, old_dsfield);

	return skb;
error:
	kfree_skb(skb);
	return ERR_PTR(-ENOMEM);
}

static inline int __tun_gso_type_mask(int encaps_af, int orig_af)
{
	switch (encaps_af) {
	case AF_INET:
		return SKB_GSO_IPXIP4;
	case AF_INET6:
		return SKB_GSO_IPXIP6;
	default:
		return 0;
	}
}

static int
ipvs_gue_encap(struct net *net, struct sk_buff *skb,
	       struct ip_vs_conn *cp, __u8 *next_protocol)
{
	__be16 dport;
	__be16 sport = udp_flow_src_port(net, skb, 0, 0, false);
	struct udphdr  *udph;	/* Our new UDP header */
	struct guehdr  *gueh;	/* Our new GUE header */
<<<<<<< HEAD

	skb_push(skb, sizeof(struct guehdr));
=======
	size_t hdrlen, optlen = 0;
	void *data;
	bool need_priv = false;

	if ((cp->dest->tun_flags & IP_VS_TUNNEL_ENCAP_FLAG_REMCSUM) &&
	    skb->ip_summed == CHECKSUM_PARTIAL) {
		optlen += GUE_PLEN_REMCSUM + GUE_LEN_PRIV;
		need_priv = true;
	}

	hdrlen = sizeof(struct guehdr) + optlen;

	skb_push(skb, hdrlen);
>>>>>>> 4ff96fb5

	gueh = (struct guehdr *)skb->data;

	gueh->control = 0;
	gueh->version = 0;
<<<<<<< HEAD
	gueh->hlen = 0;
	gueh->flags = 0;
	gueh->proto_ctype = *next_protocol;

=======
	gueh->hlen = optlen >> 2;
	gueh->flags = 0;
	gueh->proto_ctype = *next_protocol;

	data = &gueh[1];

	if (need_priv) {
		__be32 *flags = data;
		u16 csum_start = skb_checksum_start_offset(skb);
		__be16 *pd;

		gueh->flags |= GUE_FLAG_PRIV;
		*flags = 0;
		data += GUE_LEN_PRIV;

		if (csum_start < hdrlen)
			return -EINVAL;

		csum_start -= hdrlen;
		pd = data;
		pd[0] = htons(csum_start);
		pd[1] = htons(csum_start + skb->csum_offset);

		if (!skb_is_gso(skb)) {
			skb->ip_summed = CHECKSUM_NONE;
			skb->encapsulation = 0;
		}

		*flags |= GUE_PFLAG_REMCSUM;
		data += GUE_PLEN_REMCSUM;
	}

>>>>>>> 4ff96fb5
	skb_push(skb, sizeof(struct udphdr));
	skb_reset_transport_header(skb);

	udph = udp_hdr(skb);

	dport = cp->dest->tun_port;
	udph->dest = dport;
	udph->source = sport;
	udph->len = htons(skb->len);
	udph->check = 0;

	*next_protocol = IPPROTO_UDP;

	return 0;
}

<<<<<<< HEAD
=======
static void
ipvs_gre_encap(struct net *net, struct sk_buff *skb,
	       struct ip_vs_conn *cp, __u8 *next_protocol)
{
	__be16 proto = *next_protocol == IPPROTO_IPIP ?
				htons(ETH_P_IP) : htons(ETH_P_IPV6);
	__be16 tflags = 0;
	size_t hdrlen;

	if (cp->dest->tun_flags & IP_VS_TUNNEL_ENCAP_FLAG_CSUM)
		tflags |= TUNNEL_CSUM;

	hdrlen = gre_calc_hlen(tflags);
	gre_build_header(skb, hdrlen, tflags, proto, 0, 0);

	*next_protocol = IPPROTO_GRE;
}

>>>>>>> 4ff96fb5
/*
 *   IP Tunneling transmitter
 *
 *   This function encapsulates the packet in a new IP packet, its
 *   destination will be set to cp->daddr. Most code of this function
 *   is taken from ipip.c.
 *
 *   It is used in VS/TUN cluster. The load balancer selects a real
 *   server from a cluster based on a scheduling algorithm,
 *   encapsulates the request packet and forwards it to the selected
 *   server. For example, all real servers are configured with
 *   "ifconfig tunl0 <Virtual IP Address> up". When the server receives
 *   the encapsulated packet, it will decapsulate the packet, processe
 *   the request and return the response packets directly to the client
 *   without passing the load balancer. This can greatly increase the
 *   scalability of virtual server.
 *
 *   Used for ANY protocol
 */
int
ip_vs_tunnel_xmit(struct sk_buff *skb, struct ip_vs_conn *cp,
		  struct ip_vs_protocol *pp, struct ip_vs_iphdr *ipvsh)
{
	struct netns_ipvs *ipvs = cp->ipvs;
	struct net *net = ipvs->net;
	struct rtable *rt;			/* Route to the other host */
	__be32 saddr;				/* Source for tunnel */
	struct net_device *tdev;		/* Device to other host */
	__u8 next_protocol = 0;
	__u8 dsfield = 0;
	__u8 ttl = 0;
	__be16 df = 0;
	__be16 *dfp = NULL;
	struct iphdr  *iph;			/* Our new IP header */
	unsigned int max_headroom;		/* The extra header space needed */
	int ret, local;
	int tun_type, gso_type;
<<<<<<< HEAD
=======
	int tun_flags;
>>>>>>> 4ff96fb5

	EnterFunction(10);

	local = __ip_vs_get_out_rt(ipvs, cp->af, skb, cp->dest, cp->daddr.ip,
				   IP_VS_RT_MODE_LOCAL |
				   IP_VS_RT_MODE_NON_LOCAL |
				   IP_VS_RT_MODE_CONNECT |
				   IP_VS_RT_MODE_TUNNEL, &saddr, ipvsh);
	if (local < 0)
		goto tx_error;
	if (local)
		return ip_vs_send_or_cont(NFPROTO_IPV4, skb, cp, 1);

	rt = skb_rtable(skb);
	tdev = rt->dst.dev;

	/*
	 * Okay, now see if we can stuff it in the buffer as-is.
	 */
	max_headroom = LL_RESERVED_SPACE(tdev) + sizeof(struct iphdr);

	tun_type = cp->dest->tun_type;
<<<<<<< HEAD

	if (tun_type == IP_VS_CONN_F_TUNNEL_TYPE_GUE)
		max_headroom += sizeof(struct udphdr) + sizeof(struct guehdr);
=======
	tun_flags = cp->dest->tun_flags;

	if (tun_type == IP_VS_CONN_F_TUNNEL_TYPE_GUE) {
		size_t gue_hdrlen, gue_optlen = 0;

		if ((tun_flags & IP_VS_TUNNEL_ENCAP_FLAG_REMCSUM) &&
		    skb->ip_summed == CHECKSUM_PARTIAL) {
			gue_optlen += GUE_PLEN_REMCSUM + GUE_LEN_PRIV;
		}
		gue_hdrlen = sizeof(struct guehdr) + gue_optlen;

		max_headroom += sizeof(struct udphdr) + gue_hdrlen;
	} else if (tun_type == IP_VS_CONN_F_TUNNEL_TYPE_GRE) {
		size_t gre_hdrlen;
		__be16 tflags = 0;

		if (tun_flags & IP_VS_TUNNEL_ENCAP_FLAG_CSUM)
			tflags |= TUNNEL_CSUM;
		gre_hdrlen = gre_calc_hlen(tflags);

		max_headroom += gre_hdrlen;
	}
>>>>>>> 4ff96fb5

	/* We only care about the df field if sysctl_pmtu_disc(ipvs) is set */
	dfp = sysctl_pmtu_disc(ipvs) ? &df : NULL;
	skb = ip_vs_prepare_tunneled_skb(skb, cp->af, max_headroom,
					 &next_protocol, NULL, &dsfield,
					 &ttl, dfp);
	if (IS_ERR(skb))
		goto tx_error;

	gso_type = __tun_gso_type_mask(AF_INET, cp->af);
<<<<<<< HEAD
	if (tun_type == IP_VS_CONN_F_TUNNEL_TYPE_GUE)
		gso_type |= SKB_GSO_UDP_TUNNEL;
=======
	if (tun_type == IP_VS_CONN_F_TUNNEL_TYPE_GUE) {
		if ((tun_flags & IP_VS_TUNNEL_ENCAP_FLAG_CSUM) ||
		    (tun_flags & IP_VS_TUNNEL_ENCAP_FLAG_REMCSUM))
			gso_type |= SKB_GSO_UDP_TUNNEL_CSUM;
		else
			gso_type |= SKB_GSO_UDP_TUNNEL;
		if ((tun_flags & IP_VS_TUNNEL_ENCAP_FLAG_REMCSUM) &&
		    skb->ip_summed == CHECKSUM_PARTIAL) {
			gso_type |= SKB_GSO_TUNNEL_REMCSUM;
		}
	} else if (tun_type == IP_VS_CONN_F_TUNNEL_TYPE_GRE) {
		if (tun_flags & IP_VS_TUNNEL_ENCAP_FLAG_CSUM)
			gso_type |= SKB_GSO_GRE_CSUM;
		else
			gso_type |= SKB_GSO_GRE;
	}
>>>>>>> 4ff96fb5

	if (iptunnel_handle_offloads(skb, gso_type))
		goto tx_error;

	skb->transport_header = skb->network_header;

	skb_set_inner_ipproto(skb, next_protocol);

<<<<<<< HEAD
	if (tun_type == IP_VS_CONN_F_TUNNEL_TYPE_GUE)
		ipvs_gue_encap(net, skb, cp, &next_protocol);
=======
	if (tun_type == IP_VS_CONN_F_TUNNEL_TYPE_GUE) {
		bool check = false;

		if (ipvs_gue_encap(net, skb, cp, &next_protocol))
			goto tx_error;

		if ((tun_flags & IP_VS_TUNNEL_ENCAP_FLAG_CSUM) ||
		    (tun_flags & IP_VS_TUNNEL_ENCAP_FLAG_REMCSUM))
			check = true;

		udp_set_csum(!check, skb, saddr, cp->daddr.ip, skb->len);
	} else if (tun_type == IP_VS_CONN_F_TUNNEL_TYPE_GRE)
		ipvs_gre_encap(net, skb, cp, &next_protocol);
>>>>>>> 4ff96fb5

	skb_push(skb, sizeof(struct iphdr));
	skb_reset_network_header(skb);
	memset(&(IPCB(skb)->opt), 0, sizeof(IPCB(skb)->opt));

	/*
	 *	Push down and install the IPIP header.
	 */
	iph			=	ip_hdr(skb);
	iph->version		=	4;
	iph->ihl		=	sizeof(struct iphdr)>>2;
	iph->frag_off		=	df;
	iph->protocol		=	next_protocol;
	iph->tos		=	dsfield;
	iph->daddr		=	cp->daddr.ip;
	iph->saddr		=	saddr;
	iph->ttl		=	ttl;
	ip_select_ident(net, skb, NULL);

	/* Another hack: avoid icmp_send in ip_fragment */
	skb->ignore_df = 1;

	ret = ip_vs_tunnel_xmit_prepare(skb, cp);
	if (ret == NF_ACCEPT)
		ip_local_out(net, skb->sk, skb);
	else if (ret == NF_DROP)
		kfree_skb(skb);

	LeaveFunction(10);

	return NF_STOLEN;

  tx_error:
	if (!IS_ERR(skb))
		kfree_skb(skb);
	LeaveFunction(10);
	return NF_STOLEN;
}

#ifdef CONFIG_IP_VS_IPV6
int
ip_vs_tunnel_xmit_v6(struct sk_buff *skb, struct ip_vs_conn *cp,
		     struct ip_vs_protocol *pp, struct ip_vs_iphdr *ipvsh)
{
	struct netns_ipvs *ipvs = cp->ipvs;
	struct net *net = ipvs->net;
	struct rt6_info *rt;		/* Route to the other host */
	struct in6_addr saddr;		/* Source for tunnel */
	struct net_device *tdev;	/* Device to other host */
	__u8 next_protocol = 0;
	__u32 payload_len = 0;
	__u8 dsfield = 0;
	__u8 ttl = 0;
	struct ipv6hdr  *iph;		/* Our new IP header */
	unsigned int max_headroom;	/* The extra header space needed */
	int ret, local;
	int tun_type, gso_type;
<<<<<<< HEAD
=======
	int tun_flags;
>>>>>>> 4ff96fb5

	EnterFunction(10);

	local = __ip_vs_get_out_rt_v6(ipvs, cp->af, skb, cp->dest,
				      &cp->daddr.in6,
				      &saddr, ipvsh, 1,
				      IP_VS_RT_MODE_LOCAL |
				      IP_VS_RT_MODE_NON_LOCAL |
				      IP_VS_RT_MODE_TUNNEL);
	if (local < 0)
		goto tx_error;
	if (local)
		return ip_vs_send_or_cont(NFPROTO_IPV6, skb, cp, 1);

	rt = (struct rt6_info *) skb_dst(skb);
	tdev = rt->dst.dev;

	/*
	 * Okay, now see if we can stuff it in the buffer as-is.
	 */
	max_headroom = LL_RESERVED_SPACE(tdev) + sizeof(struct ipv6hdr);

	tun_type = cp->dest->tun_type;
<<<<<<< HEAD

	if (tun_type == IP_VS_CONN_F_TUNNEL_TYPE_GUE)
		max_headroom += sizeof(struct udphdr) + sizeof(struct guehdr);
=======
	tun_flags = cp->dest->tun_flags;

	if (tun_type == IP_VS_CONN_F_TUNNEL_TYPE_GUE) {
		size_t gue_hdrlen, gue_optlen = 0;

		if ((tun_flags & IP_VS_TUNNEL_ENCAP_FLAG_REMCSUM) &&
		    skb->ip_summed == CHECKSUM_PARTIAL) {
			gue_optlen += GUE_PLEN_REMCSUM + GUE_LEN_PRIV;
		}
		gue_hdrlen = sizeof(struct guehdr) + gue_optlen;

		max_headroom += sizeof(struct udphdr) + gue_hdrlen;
	} else if (tun_type == IP_VS_CONN_F_TUNNEL_TYPE_GRE) {
		size_t gre_hdrlen;
		__be16 tflags = 0;

		if (tun_flags & IP_VS_TUNNEL_ENCAP_FLAG_CSUM)
			tflags |= TUNNEL_CSUM;
		gre_hdrlen = gre_calc_hlen(tflags);

		max_headroom += gre_hdrlen;
	}
>>>>>>> 4ff96fb5

	skb = ip_vs_prepare_tunneled_skb(skb, cp->af, max_headroom,
					 &next_protocol, &payload_len,
					 &dsfield, &ttl, NULL);
	if (IS_ERR(skb))
		goto tx_error;

	gso_type = __tun_gso_type_mask(AF_INET6, cp->af);
<<<<<<< HEAD
	if (tun_type == IP_VS_CONN_F_TUNNEL_TYPE_GUE)
		gso_type |= SKB_GSO_UDP_TUNNEL;
=======
	if (tun_type == IP_VS_CONN_F_TUNNEL_TYPE_GUE) {
		if ((tun_flags & IP_VS_TUNNEL_ENCAP_FLAG_CSUM) ||
		    (tun_flags & IP_VS_TUNNEL_ENCAP_FLAG_REMCSUM))
			gso_type |= SKB_GSO_UDP_TUNNEL_CSUM;
		else
			gso_type |= SKB_GSO_UDP_TUNNEL;
		if ((tun_flags & IP_VS_TUNNEL_ENCAP_FLAG_REMCSUM) &&
		    skb->ip_summed == CHECKSUM_PARTIAL) {
			gso_type |= SKB_GSO_TUNNEL_REMCSUM;
		}
	} else if (tun_type == IP_VS_CONN_F_TUNNEL_TYPE_GRE) {
		if (tun_flags & IP_VS_TUNNEL_ENCAP_FLAG_CSUM)
			gso_type |= SKB_GSO_GRE_CSUM;
		else
			gso_type |= SKB_GSO_GRE;
	}
>>>>>>> 4ff96fb5

	if (iptunnel_handle_offloads(skb, gso_type))
		goto tx_error;

	skb->transport_header = skb->network_header;

	skb_set_inner_ipproto(skb, next_protocol);

<<<<<<< HEAD
	if (tun_type == IP_VS_CONN_F_TUNNEL_TYPE_GUE)
		ipvs_gue_encap(net, skb, cp, &next_protocol);
=======
	if (tun_type == IP_VS_CONN_F_TUNNEL_TYPE_GUE) {
		bool check = false;

		if (ipvs_gue_encap(net, skb, cp, &next_protocol))
			goto tx_error;

		if ((tun_flags & IP_VS_TUNNEL_ENCAP_FLAG_CSUM) ||
		    (tun_flags & IP_VS_TUNNEL_ENCAP_FLAG_REMCSUM))
			check = true;

		udp6_set_csum(!check, skb, &saddr, &cp->daddr.in6, skb->len);
	} else if (tun_type == IP_VS_CONN_F_TUNNEL_TYPE_GRE)
		ipvs_gre_encap(net, skb, cp, &next_protocol);
>>>>>>> 4ff96fb5

	skb_push(skb, sizeof(struct ipv6hdr));
	skb_reset_network_header(skb);
	memset(&(IPCB(skb)->opt), 0, sizeof(IPCB(skb)->opt));

	/*
	 *	Push down and install the IPIP header.
	 */
	iph			=	ipv6_hdr(skb);
	iph->version		=	6;
	iph->nexthdr		=	next_protocol;
	iph->payload_len	=	htons(payload_len);
	memset(&iph->flow_lbl, 0, sizeof(iph->flow_lbl));
	ipv6_change_dsfield(iph, 0, dsfield);
	iph->daddr = cp->daddr.in6;
	iph->saddr = saddr;
	iph->hop_limit		=	ttl;

	/* Another hack: avoid icmp_send in ip_fragment */
	skb->ignore_df = 1;

	ret = ip_vs_tunnel_xmit_prepare(skb, cp);
	if (ret == NF_ACCEPT)
		ip6_local_out(net, skb->sk, skb);
	else if (ret == NF_DROP)
		kfree_skb(skb);

	LeaveFunction(10);

	return NF_STOLEN;

tx_error:
	if (!IS_ERR(skb))
		kfree_skb(skb);
	LeaveFunction(10);
	return NF_STOLEN;
}
#endif


/*
 *      Direct Routing transmitter
 *      Used for ANY protocol
 */
int
ip_vs_dr_xmit(struct sk_buff *skb, struct ip_vs_conn *cp,
	      struct ip_vs_protocol *pp, struct ip_vs_iphdr *ipvsh)
{
	int local;

	EnterFunction(10);

	local = __ip_vs_get_out_rt(cp->ipvs, cp->af, skb, cp->dest, cp->daddr.ip,
				   IP_VS_RT_MODE_LOCAL |
				   IP_VS_RT_MODE_NON_LOCAL |
				   IP_VS_RT_MODE_KNOWN_NH, NULL, ipvsh);
	if (local < 0)
		goto tx_error;
	if (local)
		return ip_vs_send_or_cont(NFPROTO_IPV4, skb, cp, 1);

	ip_send_check(ip_hdr(skb));

	/* Another hack: avoid icmp_send in ip_fragment */
	skb->ignore_df = 1;

	ip_vs_send_or_cont(NFPROTO_IPV4, skb, cp, 0);

	LeaveFunction(10);
	return NF_STOLEN;

  tx_error:
	kfree_skb(skb);
	LeaveFunction(10);
	return NF_STOLEN;
}

#ifdef CONFIG_IP_VS_IPV6
int
ip_vs_dr_xmit_v6(struct sk_buff *skb, struct ip_vs_conn *cp,
		 struct ip_vs_protocol *pp, struct ip_vs_iphdr *ipvsh)
{
	int local;

	EnterFunction(10);

	local = __ip_vs_get_out_rt_v6(cp->ipvs, cp->af, skb, cp->dest,
				      &cp->daddr.in6,
				      NULL, ipvsh, 0,
				      IP_VS_RT_MODE_LOCAL |
				      IP_VS_RT_MODE_NON_LOCAL |
				      IP_VS_RT_MODE_KNOWN_NH);
	if (local < 0)
		goto tx_error;
	if (local)
		return ip_vs_send_or_cont(NFPROTO_IPV6, skb, cp, 1);

	/* Another hack: avoid icmp_send in ip_fragment */
	skb->ignore_df = 1;

	ip_vs_send_or_cont(NFPROTO_IPV6, skb, cp, 0);

	LeaveFunction(10);
	return NF_STOLEN;

tx_error:
	kfree_skb(skb);
	LeaveFunction(10);
	return NF_STOLEN;
}
#endif


/*
 *	ICMP packet transmitter
 *	called by the ip_vs_in_icmp
 */
int
ip_vs_icmp_xmit(struct sk_buff *skb, struct ip_vs_conn *cp,
		struct ip_vs_protocol *pp, int offset, unsigned int hooknum,
		struct ip_vs_iphdr *iph)
{
	struct rtable	*rt;	/* Route to the other host */
	int rc;
	int local;
	int rt_mode, was_input;

	EnterFunction(10);

	/* The ICMP packet for VS/TUN, VS/DR and LOCALNODE will be
	   forwarded directly here, because there is no need to
	   translate address/port back */
	if (IP_VS_FWD_METHOD(cp) != IP_VS_CONN_F_MASQ) {
		if (cp->packet_xmit)
			rc = cp->packet_xmit(skb, cp, pp, iph);
		else
			rc = NF_ACCEPT;
		/* do not touch skb anymore */
		atomic_inc(&cp->in_pkts);
		goto out;
	}

	/*
	 * mangle and send the packet here (only for VS/NAT)
	 */
	was_input = rt_is_input_route(skb_rtable(skb));

	/* LOCALNODE from FORWARD hook is not supported */
	rt_mode = (hooknum != NF_INET_FORWARD) ?
		  IP_VS_RT_MODE_LOCAL | IP_VS_RT_MODE_NON_LOCAL |
		  IP_VS_RT_MODE_RDR : IP_VS_RT_MODE_NON_LOCAL;
	local = __ip_vs_get_out_rt(cp->ipvs, cp->af, skb, cp->dest, cp->daddr.ip, rt_mode,
				   NULL, iph);
	if (local < 0)
		goto tx_error;
	rt = skb_rtable(skb);

	/*
	 * Avoid duplicate tuple in reply direction for NAT traffic
	 * to local address when connection is sync-ed
	 */
#if IS_ENABLED(CONFIG_NF_CONNTRACK)
	if (cp->flags & IP_VS_CONN_F_SYNC && local) {
		enum ip_conntrack_info ctinfo;
		struct nf_conn *ct = nf_ct_get(skb, &ctinfo);

		if (ct) {
			IP_VS_DBG(10, "%s(): "
				  "stopping DNAT to local address %pI4\n",
				  __func__, &cp->daddr.ip);
			goto tx_error;
		}
	}
#endif

	/* From world but DNAT to loopback address? */
	if (local && ipv4_is_loopback(cp->daddr.ip) && was_input) {
		IP_VS_DBG(1, "%s(): "
			  "stopping DNAT to loopback %pI4\n",
			  __func__, &cp->daddr.ip);
		goto tx_error;
	}

	/* copy-on-write the packet before mangling it */
	if (skb_ensure_writable(skb, offset))
		goto tx_error;

	if (skb_cow(skb, rt->dst.dev->hard_header_len))
		goto tx_error;

	ip_vs_nat_icmp(skb, pp, cp, 0);

	/* Another hack: avoid icmp_send in ip_fragment */
	skb->ignore_df = 1;

	rc = ip_vs_nat_send_or_cont(NFPROTO_IPV4, skb, cp, local);
	goto out;

  tx_error:
	kfree_skb(skb);
	rc = NF_STOLEN;
  out:
	LeaveFunction(10);
	return rc;
}

#ifdef CONFIG_IP_VS_IPV6
int
ip_vs_icmp_xmit_v6(struct sk_buff *skb, struct ip_vs_conn *cp,
		struct ip_vs_protocol *pp, int offset, unsigned int hooknum,
		struct ip_vs_iphdr *ipvsh)
{
	struct rt6_info	*rt;	/* Route to the other host */
	int rc;
	int local;
	int rt_mode;

	EnterFunction(10);

	/* The ICMP packet for VS/TUN, VS/DR and LOCALNODE will be
	   forwarded directly here, because there is no need to
	   translate address/port back */
	if (IP_VS_FWD_METHOD(cp) != IP_VS_CONN_F_MASQ) {
		if (cp->packet_xmit)
			rc = cp->packet_xmit(skb, cp, pp, ipvsh);
		else
			rc = NF_ACCEPT;
		/* do not touch skb anymore */
		atomic_inc(&cp->in_pkts);
		goto out;
	}

	/*
	 * mangle and send the packet here (only for VS/NAT)
	 */

	/* LOCALNODE from FORWARD hook is not supported */
	rt_mode = (hooknum != NF_INET_FORWARD) ?
		  IP_VS_RT_MODE_LOCAL | IP_VS_RT_MODE_NON_LOCAL |
		  IP_VS_RT_MODE_RDR : IP_VS_RT_MODE_NON_LOCAL;
	local = __ip_vs_get_out_rt_v6(cp->ipvs, cp->af, skb, cp->dest,
				      &cp->daddr.in6, NULL, ipvsh, 0, rt_mode);
	if (local < 0)
		goto tx_error;
	rt = (struct rt6_info *) skb_dst(skb);
	/*
	 * Avoid duplicate tuple in reply direction for NAT traffic
	 * to local address when connection is sync-ed
	 */
#if IS_ENABLED(CONFIG_NF_CONNTRACK)
	if (cp->flags & IP_VS_CONN_F_SYNC && local) {
		enum ip_conntrack_info ctinfo;
		struct nf_conn *ct = nf_ct_get(skb, &ctinfo);

		if (ct) {
			IP_VS_DBG(10, "%s(): "
				  "stopping DNAT to local address %pI6\n",
				  __func__, &cp->daddr.in6);
			goto tx_error;
		}
	}
#endif

	/* From world but DNAT to loopback address? */
	if (local && skb->dev && !(skb->dev->flags & IFF_LOOPBACK) &&
	    ipv6_addr_type(&cp->daddr.in6) & IPV6_ADDR_LOOPBACK) {
		IP_VS_DBG(1, "%s(): "
			  "stopping DNAT to loopback %pI6\n",
			  __func__, &cp->daddr.in6);
		goto tx_error;
	}

	/* copy-on-write the packet before mangling it */
	if (skb_ensure_writable(skb, offset))
		goto tx_error;

	if (skb_cow(skb, rt->dst.dev->hard_header_len))
		goto tx_error;

	ip_vs_nat_icmp_v6(skb, pp, cp, 0);

	/* Another hack: avoid icmp_send in ip_fragment */
	skb->ignore_df = 1;

	rc = ip_vs_nat_send_or_cont(NFPROTO_IPV6, skb, cp, local);
	goto out;

tx_error:
	kfree_skb(skb);
	rc = NF_STOLEN;
out:
	LeaveFunction(10);
	return rc;
}
#endif<|MERGE_RESOLUTION|>--- conflicted
+++ resolved
@@ -29,10 +29,7 @@
 #include <linux/tcp.h>                  /* for tcphdr */
 #include <net/ip.h>
 #include <net/gue.h>
-<<<<<<< HEAD
-=======
 #include <net/gre.h>
->>>>>>> 4ff96fb5
 #include <net/tcp.h>                    /* for csum_tcpudp_magic */
 #include <net/udp.h>
 #include <net/icmp.h>                   /* for icmp_send */
@@ -386,10 +383,6 @@
 		mtu = dst_mtu(&rt->dst) - sizeof(struct iphdr);
 		if (!dest)
 			goto err_put;
-<<<<<<< HEAD
-		if (dest->tun_type == IP_VS_CONN_F_TUNNEL_TYPE_GUE)
-			mtu -= sizeof(struct udphdr) + sizeof(struct guehdr);
-=======
 		if (dest->tun_type == IP_VS_CONN_F_TUNNEL_TYPE_GUE) {
 			mtu -= sizeof(struct udphdr) + sizeof(struct guehdr);
 			if ((dest->tun_flags &
@@ -403,7 +396,6 @@
 				tflags |= TUNNEL_CSUM;
 			mtu -= gre_calc_hlen(tflags);
 		}
->>>>>>> 4ff96fb5
 		if (mtu < 68) {
 			IP_VS_DBG_RL("%s(): mtu less than 68\n", __func__);
 			goto err_put;
@@ -557,10 +549,6 @@
 		mtu = dst_mtu(&rt->dst) - sizeof(struct ipv6hdr);
 		if (!dest)
 			goto err_put;
-<<<<<<< HEAD
-		if (dest->tun_type == IP_VS_CONN_F_TUNNEL_TYPE_GUE)
-			mtu -= sizeof(struct udphdr) + sizeof(struct guehdr);
-=======
 		if (dest->tun_type == IP_VS_CONN_F_TUNNEL_TYPE_GUE) {
 			mtu -= sizeof(struct udphdr) + sizeof(struct guehdr);
 			if ((dest->tun_flags &
@@ -574,7 +562,6 @@
 				tflags |= TUNNEL_CSUM;
 			mtu -= gre_calc_hlen(tflags);
 		}
->>>>>>> 4ff96fb5
 		if (mtu < IPV6_MIN_MTU) {
 			IP_VS_DBG_RL("%s(): mtu less than %d\n", __func__,
 				     IPV6_MIN_MTU);
@@ -1039,10 +1026,6 @@
 	__be16 sport = udp_flow_src_port(net, skb, 0, 0, false);
 	struct udphdr  *udph;	/* Our new UDP header */
 	struct guehdr  *gueh;	/* Our new GUE header */
-<<<<<<< HEAD
-
-	skb_push(skb, sizeof(struct guehdr));
-=======
 	size_t hdrlen, optlen = 0;
 	void *data;
 	bool need_priv = false;
@@ -1056,18 +1039,11 @@
 	hdrlen = sizeof(struct guehdr) + optlen;
 
 	skb_push(skb, hdrlen);
->>>>>>> 4ff96fb5
 
 	gueh = (struct guehdr *)skb->data;
 
 	gueh->control = 0;
 	gueh->version = 0;
-<<<<<<< HEAD
-	gueh->hlen = 0;
-	gueh->flags = 0;
-	gueh->proto_ctype = *next_protocol;
-
-=======
 	gueh->hlen = optlen >> 2;
 	gueh->flags = 0;
 	gueh->proto_ctype = *next_protocol;
@@ -1100,7 +1076,6 @@
 		data += GUE_PLEN_REMCSUM;
 	}
 
->>>>>>> 4ff96fb5
 	skb_push(skb, sizeof(struct udphdr));
 	skb_reset_transport_header(skb);
 
@@ -1117,8 +1092,6 @@
 	return 0;
 }
 
-<<<<<<< HEAD
-=======
 static void
 ipvs_gre_encap(struct net *net, struct sk_buff *skb,
 	       struct ip_vs_conn *cp, __u8 *next_protocol)
@@ -1137,7 +1110,6 @@
 	*next_protocol = IPPROTO_GRE;
 }
 
->>>>>>> 4ff96fb5
 /*
  *   IP Tunneling transmitter
  *
@@ -1175,10 +1147,7 @@
 	unsigned int max_headroom;		/* The extra header space needed */
 	int ret, local;
 	int tun_type, gso_type;
-<<<<<<< HEAD
-=======
 	int tun_flags;
->>>>>>> 4ff96fb5
 
 	EnterFunction(10);
 
@@ -1201,11 +1170,6 @@
 	max_headroom = LL_RESERVED_SPACE(tdev) + sizeof(struct iphdr);
 
 	tun_type = cp->dest->tun_type;
-<<<<<<< HEAD
-
-	if (tun_type == IP_VS_CONN_F_TUNNEL_TYPE_GUE)
-		max_headroom += sizeof(struct udphdr) + sizeof(struct guehdr);
-=======
 	tun_flags = cp->dest->tun_flags;
 
 	if (tun_type == IP_VS_CONN_F_TUNNEL_TYPE_GUE) {
@@ -1228,7 +1192,6 @@
 
 		max_headroom += gre_hdrlen;
 	}
->>>>>>> 4ff96fb5
 
 	/* We only care about the df field if sysctl_pmtu_disc(ipvs) is set */
 	dfp = sysctl_pmtu_disc(ipvs) ? &df : NULL;
@@ -1239,10 +1202,6 @@
 		goto tx_error;
 
 	gso_type = __tun_gso_type_mask(AF_INET, cp->af);
-<<<<<<< HEAD
-	if (tun_type == IP_VS_CONN_F_TUNNEL_TYPE_GUE)
-		gso_type |= SKB_GSO_UDP_TUNNEL;
-=======
 	if (tun_type == IP_VS_CONN_F_TUNNEL_TYPE_GUE) {
 		if ((tun_flags & IP_VS_TUNNEL_ENCAP_FLAG_CSUM) ||
 		    (tun_flags & IP_VS_TUNNEL_ENCAP_FLAG_REMCSUM))
@@ -1259,7 +1218,6 @@
 		else
 			gso_type |= SKB_GSO_GRE;
 	}
->>>>>>> 4ff96fb5
 
 	if (iptunnel_handle_offloads(skb, gso_type))
 		goto tx_error;
@@ -1268,10 +1226,6 @@
 
 	skb_set_inner_ipproto(skb, next_protocol);
 
-<<<<<<< HEAD
-	if (tun_type == IP_VS_CONN_F_TUNNEL_TYPE_GUE)
-		ipvs_gue_encap(net, skb, cp, &next_protocol);
-=======
 	if (tun_type == IP_VS_CONN_F_TUNNEL_TYPE_GUE) {
 		bool check = false;
 
@@ -1285,7 +1239,6 @@
 		udp_set_csum(!check, skb, saddr, cp->daddr.ip, skb->len);
 	} else if (tun_type == IP_VS_CONN_F_TUNNEL_TYPE_GRE)
 		ipvs_gre_encap(net, skb, cp, &next_protocol);
->>>>>>> 4ff96fb5
 
 	skb_push(skb, sizeof(struct iphdr));
 	skb_reset_network_header(skb);
@@ -1343,10 +1296,7 @@
 	unsigned int max_headroom;	/* The extra header space needed */
 	int ret, local;
 	int tun_type, gso_type;
-<<<<<<< HEAD
-=======
 	int tun_flags;
->>>>>>> 4ff96fb5
 
 	EnterFunction(10);
 
@@ -1370,11 +1320,6 @@
 	max_headroom = LL_RESERVED_SPACE(tdev) + sizeof(struct ipv6hdr);
 
 	tun_type = cp->dest->tun_type;
-<<<<<<< HEAD
-
-	if (tun_type == IP_VS_CONN_F_TUNNEL_TYPE_GUE)
-		max_headroom += sizeof(struct udphdr) + sizeof(struct guehdr);
-=======
 	tun_flags = cp->dest->tun_flags;
 
 	if (tun_type == IP_VS_CONN_F_TUNNEL_TYPE_GUE) {
@@ -1397,7 +1342,6 @@
 
 		max_headroom += gre_hdrlen;
 	}
->>>>>>> 4ff96fb5
 
 	skb = ip_vs_prepare_tunneled_skb(skb, cp->af, max_headroom,
 					 &next_protocol, &payload_len,
@@ -1406,10 +1350,6 @@
 		goto tx_error;
 
 	gso_type = __tun_gso_type_mask(AF_INET6, cp->af);
-<<<<<<< HEAD
-	if (tun_type == IP_VS_CONN_F_TUNNEL_TYPE_GUE)
-		gso_type |= SKB_GSO_UDP_TUNNEL;
-=======
 	if (tun_type == IP_VS_CONN_F_TUNNEL_TYPE_GUE) {
 		if ((tun_flags & IP_VS_TUNNEL_ENCAP_FLAG_CSUM) ||
 		    (tun_flags & IP_VS_TUNNEL_ENCAP_FLAG_REMCSUM))
@@ -1426,7 +1366,6 @@
 		else
 			gso_type |= SKB_GSO_GRE;
 	}
->>>>>>> 4ff96fb5
 
 	if (iptunnel_handle_offloads(skb, gso_type))
 		goto tx_error;
@@ -1435,10 +1374,6 @@
 
 	skb_set_inner_ipproto(skb, next_protocol);
 
-<<<<<<< HEAD
-	if (tun_type == IP_VS_CONN_F_TUNNEL_TYPE_GUE)
-		ipvs_gue_encap(net, skb, cp, &next_protocol);
-=======
 	if (tun_type == IP_VS_CONN_F_TUNNEL_TYPE_GUE) {
 		bool check = false;
 
@@ -1452,7 +1387,6 @@
 		udp6_set_csum(!check, skb, &saddr, &cp->daddr.in6, skb->len);
 	} else if (tun_type == IP_VS_CONN_F_TUNNEL_TYPE_GRE)
 		ipvs_gre_encap(net, skb, cp, &next_protocol);
->>>>>>> 4ff96fb5
 
 	skb_push(skb, sizeof(struct ipv6hdr));
 	skb_reset_network_header(skb);
