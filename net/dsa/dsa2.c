// SPDX-License-Identifier: GPL-2.0-or-later
/*
 * net/dsa/dsa2.c - Hardware switch handling, binding version 2
 * Copyright (c) 2008-2009 Marvell Semiconductor
 * Copyright (c) 2013 Florian Fainelli <florian@openwrt.org>
 * Copyright (c) 2016 Andrew Lunn <andrew@lunn.ch>
 */

#include <linux/device.h>
#include <linux/err.h>
#include <linux/list.h>
#include <linux/netdevice.h>
#include <linux/slab.h>
#include <linux/rtnetlink.h>
#include <linux/of.h>
#include <linux/of_net.h>
#include <net/devlink.h>

#include "dsa_priv.h"

static LIST_HEAD(dsa_tree_list);
static DEFINE_MUTEX(dsa2_mutex);

static const struct devlink_ops dsa_devlink_ops = {
};

static struct dsa_switch_tree *dsa_tree_find(int index)
{
	struct dsa_switch_tree *dst;

	list_for_each_entry(dst, &dsa_tree_list, list)
		if (dst->index == index)
			return dst;

	return NULL;
}

static struct dsa_switch_tree *dsa_tree_alloc(int index)
{
	struct dsa_switch_tree *dst;

	dst = kzalloc(sizeof(*dst), GFP_KERNEL);
	if (!dst)
		return NULL;

	dst->index = index;

	INIT_LIST_HEAD(&dst->list);
	list_add_tail(&dsa_tree_list, &dst->list);

	kref_init(&dst->refcount);

	return dst;
}

static void dsa_tree_free(struct dsa_switch_tree *dst)
{
	list_del(&dst->list);
	kfree(dst);
}

static struct dsa_switch_tree *dsa_tree_get(struct dsa_switch_tree *dst)
{
	if (dst)
		kref_get(&dst->refcount);

	return dst;
}

static struct dsa_switch_tree *dsa_tree_touch(int index)
{
	struct dsa_switch_tree *dst;

	dst = dsa_tree_find(index);
	if (dst)
		return dsa_tree_get(dst);
	else
		return dsa_tree_alloc(index);
}

static void dsa_tree_release(struct kref *ref)
{
	struct dsa_switch_tree *dst;

	dst = container_of(ref, struct dsa_switch_tree, refcount);

	dsa_tree_free(dst);
}

static void dsa_tree_put(struct dsa_switch_tree *dst)
{
	if (dst)
		kref_put(&dst->refcount, dsa_tree_release);
}

static bool dsa_port_is_dsa(struct dsa_port *port)
{
	return port->type == DSA_PORT_TYPE_DSA;
}

static bool dsa_port_is_cpu(struct dsa_port *port)
{
	return port->type == DSA_PORT_TYPE_CPU;
}

static bool dsa_port_is_user(struct dsa_port *dp)
{
	return dp->type == DSA_PORT_TYPE_USER;
}

static struct dsa_port *dsa_tree_find_port_by_node(struct dsa_switch_tree *dst,
						   struct device_node *dn)
{
	struct dsa_switch *ds;
	struct dsa_port *dp;
	int device, port;

	for (device = 0; device < DSA_MAX_SWITCHES; device++) {
		ds = dst->ds[device];
		if (!ds)
			continue;

		for (port = 0; port < ds->num_ports; port++) {
			dp = &ds->ports[port];

			if (dp->dn == dn)
				return dp;
		}
	}

	return NULL;
}

static bool dsa_port_setup_routing_table(struct dsa_port *dp)
{
	struct dsa_switch *ds = dp->ds;
	struct dsa_switch_tree *dst = ds->dst;
	struct device_node *dn = dp->dn;
	struct of_phandle_iterator it;
	struct dsa_port *link_dp;
	int err;

	of_for_each_phandle(&it, err, dn, "link", NULL, 0) {
		link_dp = dsa_tree_find_port_by_node(dst, it.node);
		if (!link_dp) {
			of_node_put(it.node);
			return false;
		}

		ds->rtable[link_dp->ds->index] = dp->index;
	}

	return true;
}

static bool dsa_switch_setup_routing_table(struct dsa_switch *ds)
{
	bool complete = true;
	struct dsa_port *dp;
	int i;

	for (i = 0; i < DSA_MAX_SWITCHES; i++)
		ds->rtable[i] = DSA_RTABLE_NONE;

	for (i = 0; i < ds->num_ports; i++) {
		dp = &ds->ports[i];

		if (dsa_port_is_dsa(dp)) {
			complete = dsa_port_setup_routing_table(dp);
			if (!complete)
				break;
		}
	}

	return complete;
}

static bool dsa_tree_setup_routing_table(struct dsa_switch_tree *dst)
{
	struct dsa_switch *ds;
	bool complete = true;
	int device;

	for (device = 0; device < DSA_MAX_SWITCHES; device++) {
		ds = dst->ds[device];
		if (!ds)
			continue;

		complete = dsa_switch_setup_routing_table(ds);
		if (!complete)
			break;
	}

	return complete;
}

static struct dsa_port *dsa_tree_find_first_cpu(struct dsa_switch_tree *dst)
{
	struct dsa_switch *ds;
	struct dsa_port *dp;
	int device, port;

	for (device = 0; device < DSA_MAX_SWITCHES; device++) {
		ds = dst->ds[device];
		if (!ds)
			continue;

		for (port = 0; port < ds->num_ports; port++) {
			dp = &ds->ports[port];

			if (dsa_port_is_cpu(dp))
				return dp;
		}
	}

	return NULL;
}

static int dsa_tree_setup_default_cpu(struct dsa_switch_tree *dst)
{
	struct dsa_switch *ds;
	struct dsa_port *dp;
	int device, port;

	/* DSA currently only supports a single CPU port */
	dst->cpu_dp = dsa_tree_find_first_cpu(dst);
	if (!dst->cpu_dp) {
		pr_warn("Tree has no master device\n");
		return -EINVAL;
	}

	/* Assign the default CPU port to all ports of the fabric */
	for (device = 0; device < DSA_MAX_SWITCHES; device++) {
		ds = dst->ds[device];
		if (!ds)
			continue;

		for (port = 0; port < ds->num_ports; port++) {
			dp = &ds->ports[port];

			if (dsa_port_is_user(dp) || dsa_port_is_dsa(dp))
				dp->cpu_dp = dst->cpu_dp;
		}
	}

	return 0;
}

static void dsa_tree_teardown_default_cpu(struct dsa_switch_tree *dst)
{
	/* DSA currently only supports a single CPU port */
	dst->cpu_dp = NULL;
}

static int dsa_port_setup(struct dsa_port *dp)
{
	enum devlink_port_flavour flavour;
	struct dsa_switch *ds = dp->ds;
	struct dsa_switch_tree *dst = ds->dst;
<<<<<<< HEAD
	int err;

	if (dp->type == DSA_PORT_TYPE_UNUSED)
		return 0;
=======
	int err = 0;
>>>>>>> 4ff96fb5

	if (dp->type == DSA_PORT_TYPE_UNUSED)
		return 0;

	memset(&dp->devlink_port, 0, sizeof(dp->devlink_port));
	dp->mac = of_get_mac_address(dp->dn);

	switch (dp->type) {
	case DSA_PORT_TYPE_CPU:
		flavour = DEVLINK_PORT_FLAVOUR_CPU;
		break;
	case DSA_PORT_TYPE_DSA:
		flavour = DEVLINK_PORT_FLAVOUR_DSA;
		break;
	case DSA_PORT_TYPE_USER: /* fall-through */
	default:
		flavour = DEVLINK_PORT_FLAVOUR_PHYSICAL;
		break;
	}

	/* dp->index is used now as port_number. However
	 * CPU and DSA ports should have separate numbering
	 * independent from front panel port numbers.
	 */
	devlink_port_attrs_set(&dp->devlink_port, flavour,
			       dp->index, false, 0,
			       (const char *) &dst->index, sizeof(dst->index));
	err = devlink_port_register(ds->devlink, &dp->devlink_port,
				    dp->index);
	if (err)
		return err;

	switch (dp->type) {
	case DSA_PORT_TYPE_UNUSED:
		break;
	case DSA_PORT_TYPE_CPU:
		err = dsa_port_link_register_of(dp);
		if (err)
			dev_err(ds->dev, "failed to setup link for port %d.%d\n",
				ds->index, dp->index);
		break;
	case DSA_PORT_TYPE_DSA:
		err = dsa_port_link_register_of(dp);
		if (err)
			dev_err(ds->dev, "failed to setup link for port %d.%d\n",
				ds->index, dp->index);
		break;
	case DSA_PORT_TYPE_USER:
		err = dsa_slave_create(dp);
		if (err)
			dev_err(ds->dev, "failed to create slave for port %d.%d\n",
				ds->index, dp->index);
		else
			devlink_port_type_eth_set(&dp->devlink_port, dp->slave);
		break;
	}

	if (err)
		devlink_port_unregister(&dp->devlink_port);

	return err;
}

static void dsa_port_teardown(struct dsa_port *dp)
{
	if (dp->type != DSA_PORT_TYPE_UNUSED)
		devlink_port_unregister(&dp->devlink_port);

	switch (dp->type) {
	case DSA_PORT_TYPE_UNUSED:
		break;
	case DSA_PORT_TYPE_CPU:
		dsa_tag_driver_put(dp->tag_ops);
		/* fall-through */
	case DSA_PORT_TYPE_DSA:
		dsa_port_link_unregister_of(dp);
		break;
	case DSA_PORT_TYPE_USER:
		if (dp->slave) {
			dsa_slave_destroy(dp->slave);
			dp->slave = NULL;
		}
		break;
	}
}

static int dsa_switch_setup(struct dsa_switch *ds)
{
	int err = 0;

	/* Initialize ds->phys_mii_mask before registering the slave MDIO bus
	 * driver and before ops->setup() has run, since the switch drivers and
	 * the slave MDIO bus driver rely on these values for probing PHY
	 * devices or not
	 */
	ds->phys_mii_mask |= dsa_user_ports(ds);

	/* Add the switch to devlink before calling setup, so that setup can
	 * add dpipe tables
	 */
	ds->devlink = devlink_alloc(&dsa_devlink_ops, 0);
	if (!ds->devlink)
		return -ENOMEM;

	err = devlink_register(ds->devlink, ds->dev);
	if (err)
<<<<<<< HEAD
		return err;
=======
		goto free_devlink;
>>>>>>> 4ff96fb5

	err = dsa_switch_register_notifier(ds);
	if (err)
		goto unregister_devlink;

	err = ds->ops->setup(ds);
	if (err < 0)
		goto unregister_notifier;

	err = ds->ops->setup(ds);
	if (err < 0)
		return err;

	if (!ds->slave_mii_bus && ds->ops->phy_read) {
		ds->slave_mii_bus = devm_mdiobus_alloc(ds->dev);
		if (!ds->slave_mii_bus) {
			err = -ENOMEM;
			goto unregister_notifier;
		}

		dsa_slave_mii_bus_init(ds);

		err = mdiobus_register(ds->slave_mii_bus);
		if (err < 0)
			goto unregister_notifier;
	}

	return 0;

unregister_notifier:
	dsa_switch_unregister_notifier(ds);
unregister_devlink:
	devlink_unregister(ds->devlink);
free_devlink:
	devlink_free(ds->devlink);
	ds->devlink = NULL;

	return err;
}

static void dsa_switch_teardown(struct dsa_switch *ds)
{
	if (ds->slave_mii_bus && ds->ops->phy_read)
		mdiobus_unregister(ds->slave_mii_bus);

	dsa_switch_unregister_notifier(ds);

	if (ds->ops->teardown)
		ds->ops->teardown(ds);

	if (ds->devlink) {
		devlink_unregister(ds->devlink);
		devlink_free(ds->devlink);
		ds->devlink = NULL;
	}

}

static int dsa_tree_setup_switches(struct dsa_switch_tree *dst)
{
	struct dsa_switch *ds;
	struct dsa_port *dp;
	int device, port, i;
	int err = 0;

	for (device = 0; device < DSA_MAX_SWITCHES; device++) {
		ds = dst->ds[device];
		if (!ds)
			continue;

		err = dsa_switch_setup(ds);
		if (err)
			goto switch_teardown;

		for (port = 0; port < ds->num_ports; port++) {
			dp = &ds->ports[port];

			err = dsa_port_setup(dp);
			if (err)
				goto ports_teardown;
		}
	}

	return 0;

ports_teardown:
	for (i = 0; i < port; i++)
		dsa_port_teardown(&ds->ports[i]);

	dsa_switch_teardown(ds);

switch_teardown:
	for (i = 0; i < device; i++) {
		ds = dst->ds[i];
		if (!ds)
			continue;

		for (port = 0; port < ds->num_ports; port++) {
			dp = &ds->ports[port];

			dsa_port_teardown(dp);
		}

		dsa_switch_teardown(ds);
	}

	return err;
}

static void dsa_tree_teardown_switches(struct dsa_switch_tree *dst)
{
	struct dsa_switch *ds;
	struct dsa_port *dp;
	int device, port;

	for (device = 0; device < DSA_MAX_SWITCHES; device++) {
		ds = dst->ds[device];
		if (!ds)
			continue;

		for (port = 0; port < ds->num_ports; port++) {
			dp = &ds->ports[port];

			dsa_port_teardown(dp);
		}

		dsa_switch_teardown(ds);
	}
}

static int dsa_tree_setup_master(struct dsa_switch_tree *dst)
{
	struct dsa_port *cpu_dp = dst->cpu_dp;
	struct net_device *master = cpu_dp->master;

	/* DSA currently supports a single pair of CPU port and master device */
	return dsa_master_setup(master, cpu_dp);
}

static void dsa_tree_teardown_master(struct dsa_switch_tree *dst)
{
	struct dsa_port *cpu_dp = dst->cpu_dp;
	struct net_device *master = cpu_dp->master;

	return dsa_master_teardown(master);
}

static int dsa_tree_setup(struct dsa_switch_tree *dst)
{
	bool complete;
	int err;

	if (dst->setup) {
		pr_err("DSA: tree %d already setup! Disjoint trees?\n",
		       dst->index);
		return -EEXIST;
	}

	complete = dsa_tree_setup_routing_table(dst);
	if (!complete)
		return 0;

	err = dsa_tree_setup_default_cpu(dst);
	if (err)
		return err;

	err = dsa_tree_setup_switches(dst);
	if (err)
		goto teardown_default_cpu;

	err = dsa_tree_setup_master(dst);
	if (err)
		goto teardown_switches;

	dst->setup = true;

	pr_info("DSA: tree %d setup\n", dst->index);

	return 0;

teardown_switches:
	dsa_tree_teardown_switches(dst);
teardown_default_cpu:
	dsa_tree_teardown_default_cpu(dst);

	return err;
}

static void dsa_tree_teardown(struct dsa_switch_tree *dst)
{
	if (!dst->setup)
		return;

	dsa_tree_teardown_master(dst);

	dsa_tree_teardown_switches(dst);

	dsa_tree_teardown_default_cpu(dst);

	pr_info("DSA: tree %d torn down\n", dst->index);

	dst->setup = false;
}

static void dsa_tree_remove_switch(struct dsa_switch_tree *dst,
				   unsigned int index)
{
	dsa_tree_teardown(dst);

	dst->ds[index] = NULL;
	dsa_tree_put(dst);
}

static int dsa_tree_add_switch(struct dsa_switch_tree *dst,
			       struct dsa_switch *ds)
{
	unsigned int index = ds->index;
	int err;

	if (dst->ds[index])
		return -EBUSY;

	dsa_tree_get(dst);
	dst->ds[index] = ds;

	err = dsa_tree_setup(dst);
	if (err) {
		dst->ds[index] = NULL;
		dsa_tree_put(dst);
	}

	return err;
}

static int dsa_port_parse_user(struct dsa_port *dp, const char *name)
{
	if (!name)
		name = "eth%d";

	dp->type = DSA_PORT_TYPE_USER;
	dp->name = name;

	return 0;
}

static int dsa_port_parse_dsa(struct dsa_port *dp)
{
	dp->type = DSA_PORT_TYPE_DSA;

	return 0;
}

static int dsa_port_parse_cpu(struct dsa_port *dp, struct net_device *master)
{
	struct dsa_switch *ds = dp->ds;
	struct dsa_switch_tree *dst = ds->dst;
	const struct dsa_device_ops *tag_ops;
	enum dsa_tag_protocol tag_protocol;

	tag_protocol = ds->ops->get_tag_protocol(ds, dp->index);
	tag_ops = dsa_tag_driver_get(tag_protocol);
	if (IS_ERR(tag_ops)) {
		dev_warn(ds->dev, "No tagger for this switch\n");
		return PTR_ERR(tag_ops);
	}

	dp->type = DSA_PORT_TYPE_CPU;
	dp->filter = tag_ops->filter;
	dp->rcv = tag_ops->rcv;
	dp->tag_ops = tag_ops;
	dp->master = master;
	dp->dst = dst;

	return 0;
}

static int dsa_port_parse_of(struct dsa_port *dp, struct device_node *dn)
{
	struct device_node *ethernet = of_parse_phandle(dn, "ethernet", 0);
	const char *name = of_get_property(dn, "label", NULL);
	bool link = of_property_read_bool(dn, "link");

	dp->dn = dn;

	if (ethernet) {
		struct net_device *master;

		master = of_find_net_device_by_node(ethernet);
		if (!master)
			return -EPROBE_DEFER;

		return dsa_port_parse_cpu(dp, master);
	}

	if (link)
		return dsa_port_parse_dsa(dp);

	return dsa_port_parse_user(dp, name);
}

static int dsa_switch_parse_ports_of(struct dsa_switch *ds,
				     struct device_node *dn)
{
	struct device_node *ports, *port;
	struct dsa_port *dp;
	int err = 0;
	u32 reg;

	ports = of_get_child_by_name(dn, "ports");
	if (!ports) {
		dev_err(ds->dev, "no ports child node found\n");
		return -EINVAL;
	}

	for_each_available_child_of_node(ports, port) {
		err = of_property_read_u32(port, "reg", &reg);
		if (err)
			goto out_put_node;

		if (reg >= ds->num_ports) {
			err = -EINVAL;
			goto out_put_node;
		}

		dp = &ds->ports[reg];

		err = dsa_port_parse_of(dp, port);
		if (err)
			goto out_put_node;
	}

out_put_node:
	of_node_put(ports);
	return err;
}

static int dsa_switch_parse_member_of(struct dsa_switch *ds,
				      struct device_node *dn)
{
	u32 m[2] = { 0, 0 };
	int sz;

	/* Don't error out if this optional property isn't found */
	sz = of_property_read_variable_u32_array(dn, "dsa,member", m, 2, 2);
	if (sz < 0 && sz != -EINVAL)
		return sz;

	ds->index = m[1];
	if (ds->index >= DSA_MAX_SWITCHES)
		return -EINVAL;

	ds->dst = dsa_tree_touch(m[0]);
	if (!ds->dst)
		return -ENOMEM;

	return 0;
}

static int dsa_switch_parse_of(struct dsa_switch *ds, struct device_node *dn)
{
	int err;

	err = dsa_switch_parse_member_of(ds, dn);
	if (err)
		return err;

	return dsa_switch_parse_ports_of(ds, dn);
}

static int dsa_port_parse(struct dsa_port *dp, const char *name,
			  struct device *dev)
{
	if (!strcmp(name, "cpu")) {
		struct net_device *master;

		master = dsa_dev_to_net_device(dev);
		if (!master)
			return -EPROBE_DEFER;

		dev_put(master);

		return dsa_port_parse_cpu(dp, master);
	}

	if (!strcmp(name, "dsa"))
		return dsa_port_parse_dsa(dp);

	return dsa_port_parse_user(dp, name);
}

static int dsa_switch_parse_ports(struct dsa_switch *ds,
				  struct dsa_chip_data *cd)
{
	bool valid_name_found = false;
	struct dsa_port *dp;
	struct device *dev;
	const char *name;
	unsigned int i;
	int err;

	for (i = 0; i < DSA_MAX_PORTS; i++) {
		name = cd->port_names[i];
		dev = cd->netdev[i];
		dp = &ds->ports[i];

		if (!name)
			continue;

		err = dsa_port_parse(dp, name, dev);
		if (err)
			return err;

		valid_name_found = true;
	}

	if (!valid_name_found && i == DSA_MAX_PORTS)
		return -EINVAL;

	return 0;
}

static int dsa_switch_parse(struct dsa_switch *ds, struct dsa_chip_data *cd)
{
	ds->cd = cd;

	/* We don't support interconnected switches nor multiple trees via
	 * platform data, so this is the unique switch of the tree.
	 */
	ds->index = 0;
	ds->dst = dsa_tree_touch(0);
	if (!ds->dst)
		return -ENOMEM;

	return dsa_switch_parse_ports(ds, cd);
}

static int dsa_switch_add(struct dsa_switch *ds)
{
	struct dsa_switch_tree *dst = ds->dst;

	return dsa_tree_add_switch(dst, ds);
}

static int dsa_switch_probe(struct dsa_switch *ds)
{
	struct dsa_chip_data *pdata = ds->dev->platform_data;
	struct device_node *np = ds->dev->of_node;
	int err;

	if (np)
		err = dsa_switch_parse_of(ds, np);
	else if (pdata)
		err = dsa_switch_parse(ds, pdata);
	else
		err = -ENODEV;

	if (err)
		return err;

	return dsa_switch_add(ds);
}

struct dsa_switch *dsa_switch_alloc(struct device *dev, size_t n)
{
	struct dsa_switch *ds;
	int i;

	ds = devm_kzalloc(dev, struct_size(ds, ports, n), GFP_KERNEL);
	if (!ds)
		return NULL;

	/* We avoid allocating memory outside dsa_switch
	 * if it is not needed.
	 */
	if (n <= sizeof(ds->_bitmap) * 8) {
		ds->bitmap = &ds->_bitmap;
	} else {
		ds->bitmap = devm_kcalloc(dev,
					  BITS_TO_LONGS(n),
					  sizeof(unsigned long),
					  GFP_KERNEL);
		if (unlikely(!ds->bitmap))
			return NULL;
	}

	ds->dev = dev;
	ds->num_ports = n;

	for (i = 0; i < ds->num_ports; ++i) {
		ds->ports[i].index = i;
		ds->ports[i].ds = ds;
	}

	return ds;
}
EXPORT_SYMBOL_GPL(dsa_switch_alloc);

int dsa_register_switch(struct dsa_switch *ds)
{
	int err;

	mutex_lock(&dsa2_mutex);
	err = dsa_switch_probe(ds);
	dsa_tree_put(ds->dst);
	mutex_unlock(&dsa2_mutex);

	return err;
}
EXPORT_SYMBOL_GPL(dsa_register_switch);

static void dsa_switch_remove(struct dsa_switch *ds)
{
	struct dsa_switch_tree *dst = ds->dst;
	unsigned int index = ds->index;

	dsa_tree_remove_switch(dst, index);
}

void dsa_unregister_switch(struct dsa_switch *ds)
{
	mutex_lock(&dsa2_mutex);
	dsa_switch_remove(ds);
	mutex_unlock(&dsa2_mutex);
}
EXPORT_SYMBOL_GPL(dsa_unregister_switch);<|MERGE_RESOLUTION|>--- conflicted
+++ resolved
@@ -257,14 +257,7 @@
 	enum devlink_port_flavour flavour;
 	struct dsa_switch *ds = dp->ds;
 	struct dsa_switch_tree *dst = ds->dst;
-<<<<<<< HEAD
-	int err;
-
-	if (dp->type == DSA_PORT_TYPE_UNUSED)
-		return 0;
-=======
 	int err = 0;
->>>>>>> 4ff96fb5
 
 	if (dp->type == DSA_PORT_TYPE_UNUSED)
 		return 0;
@@ -371,11 +364,7 @@
 
 	err = devlink_register(ds->devlink, ds->dev);
 	if (err)
-<<<<<<< HEAD
-		return err;
-=======
 		goto free_devlink;
->>>>>>> 4ff96fb5
 
 	err = dsa_switch_register_notifier(ds);
 	if (err)
@@ -384,10 +373,6 @@
 	err = ds->ops->setup(ds);
 	if (err < 0)
 		goto unregister_notifier;
-
-	err = ds->ops->setup(ds);
-	if (err < 0)
-		return err;
 
 	if (!ds->slave_mii_bus && ds->ops->phy_read) {
 		ds->slave_mii_bus = devm_mdiobus_alloc(ds->dev);
