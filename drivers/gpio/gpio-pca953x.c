--- conflicted
+++ resolved
@@ -1045,19 +1045,11 @@
 		return dev_err_probe(dev, PTR_ERR(reg), "reg get err\n");
 
 	ret = regulator_enable(reg);
-<<<<<<< HEAD
 	if (ret)
 	        return dev_err_probe(dev, ret, "reg en err\n");
 
 	ret = devm_add_action_or_reset(dev, pca953x_disable_regulator, reg);
 	if (ret)
-=======
-	if (ret)
-	        return dev_err_probe(dev, ret, "reg en err\n");
-
-	ret = devm_add_action_or_reset(dev, pca953x_disable_regulator, reg);
-	if (ret)
->>>>>>> 0c383648
 		return ret;
 
 	chip->regulator = reg;
