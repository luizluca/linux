// SPDX-License-Identifier: GPL-2.0-only
/*
 * Mediated device Core Driver
 *
 * Copyright (c) 2016, NVIDIA CORPORATION. All rights reserved.
 *     Author: Neo Jia <cjia@nvidia.com>
 *             Kirti Wankhede <kwankhede@nvidia.com>
 */

#include <linux/module.h>
#include <linux/device.h>
#include <linux/slab.h>
#include <linux/uuid.h>
#include <linux/sysfs.h>
#include <linux/mdev.h>

#include "mdev_private.h"

#define DRIVER_VERSION		"0.1"
#define DRIVER_AUTHOR		"NVIDIA Corporation"
#define DRIVER_DESC		"Mediated device Core Driver"

static LIST_HEAD(parent_list);
static DEFINE_MUTEX(parent_list_lock);
static struct class_compat *mdev_bus_compat_class;

static LIST_HEAD(mdev_list);
static DEFINE_MUTEX(mdev_list_lock);

struct device *mdev_parent_dev(struct mdev_device *mdev)
{
	return mdev->parent->dev;
}
EXPORT_SYMBOL(mdev_parent_dev);

void *mdev_get_drvdata(struct mdev_device *mdev)
{
	return mdev->driver_data;
}
EXPORT_SYMBOL(mdev_get_drvdata);

void mdev_set_drvdata(struct mdev_device *mdev, void *data)
{
	mdev->driver_data = data;
}
EXPORT_SYMBOL(mdev_set_drvdata);

struct device *mdev_dev(struct mdev_device *mdev)
{
	return &mdev->dev;
}
EXPORT_SYMBOL(mdev_dev);

struct mdev_device *mdev_from_dev(struct device *dev)
{
	return dev_is_mdev(dev) ? to_mdev_device(dev) : NULL;
}
EXPORT_SYMBOL(mdev_from_dev);

const guid_t *mdev_uuid(struct mdev_device *mdev)
{
	return &mdev->uuid;
}
EXPORT_SYMBOL(mdev_uuid);

/* Should be called holding parent_list_lock */
static struct mdev_parent *__find_parent_device(struct device *dev)
{
	struct mdev_parent *parent;

	list_for_each_entry(parent, &parent_list, next) {
		if (parent->dev == dev)
			return parent;
	}
	return NULL;
}

static void mdev_release_parent(struct kref *kref)
{
	struct mdev_parent *parent = container_of(kref, struct mdev_parent,
						  ref);
	struct device *dev = parent->dev;

	kfree(parent);
	put_device(dev);
}

static struct mdev_parent *mdev_get_parent(struct mdev_parent *parent)
{
	if (parent)
		kref_get(&parent->ref);

	return parent;
}

static void mdev_put_parent(struct mdev_parent *parent)
{
	if (parent)
		kref_put(&parent->ref, mdev_release_parent);
}

/* Caller must hold parent unreg_sem read or write lock */
static void mdev_device_remove_common(struct mdev_device *mdev)
{
	struct mdev_parent *parent;
	struct mdev_type *type;
	int ret;

	type = to_mdev_type(mdev->type_kobj);
	mdev_remove_sysfs_files(&mdev->dev, type);
	device_del(&mdev->dev);
	parent = mdev->parent;
	lockdep_assert_held(&parent->unreg_sem);
	ret = parent->ops->remove(mdev);
<<<<<<< HEAD
	if (ret && !force_remove)
		return ret;
=======
	if (ret)
		dev_err(&mdev->dev, "Remove failed: err=%d\n", ret);
>>>>>>> 4ff96fb5

	/* Balances with device_initialize() */
	put_device(&mdev->dev);
	mdev_put_parent(parent);
}

static int mdev_device_remove_cb(struct device *dev, void *data)
{
<<<<<<< HEAD
	if (dev_is_mdev(dev))
		mdev_device_remove(dev, true);

=======
	if (dev_is_mdev(dev)) {
		struct mdev_device *mdev;

		mdev = to_mdev_device(dev);
		mdev_device_remove_common(mdev);
	}
>>>>>>> 4ff96fb5
	return 0;
}

/*
 * mdev_register_device : Register a device
 * @dev: device structure representing parent device.
 * @ops: Parent device operation structure to be registered.
 *
 * Add device to list of registered parent devices.
 * Returns a negative value on error, otherwise 0.
 */
int mdev_register_device(struct device *dev, const struct mdev_parent_ops *ops)
{
	int ret;
	struct mdev_parent *parent;

	/* check for mandatory ops */
	if (!ops || !ops->create || !ops->remove || !ops->supported_type_groups)
		return -EINVAL;

	dev = get_device(dev);
	if (!dev)
		return -EINVAL;

	mutex_lock(&parent_list_lock);

	/* Check for duplicate */
	parent = __find_parent_device(dev);
	if (parent) {
		parent = NULL;
		ret = -EEXIST;
		goto add_dev_err;
	}

	parent = kzalloc(sizeof(*parent), GFP_KERNEL);
	if (!parent) {
		ret = -ENOMEM;
		goto add_dev_err;
	}

	kref_init(&parent->ref);
	init_rwsem(&parent->unreg_sem);

	parent->dev = dev;
	parent->ops = ops;

	if (!mdev_bus_compat_class) {
		mdev_bus_compat_class = class_compat_register("mdev_bus");
		if (!mdev_bus_compat_class) {
			ret = -ENOMEM;
			goto add_dev_err;
		}
	}

	ret = parent_create_sysfs_files(parent);
	if (ret)
		goto add_dev_err;

	ret = class_compat_create_link(mdev_bus_compat_class, dev, NULL);
	if (ret)
		dev_warn(dev, "Failed to create compatibility class link\n");

	list_add(&parent->next, &parent_list);
	mutex_unlock(&parent_list_lock);

	dev_info(dev, "MDEV: Registered\n");
	return 0;

add_dev_err:
	mutex_unlock(&parent_list_lock);
	if (parent)
		mdev_put_parent(parent);
	else
		put_device(dev);
	return ret;
}
EXPORT_SYMBOL(mdev_register_device);

/*
 * mdev_unregister_device : Unregister a parent device
 * @dev: device structure representing parent device.
 *
 * Remove device from list of registered parent devices. Give a chance to free
 * existing mediated devices for given device.
 */

void mdev_unregister_device(struct device *dev)
{
	struct mdev_parent *parent;

	mutex_lock(&parent_list_lock);
	parent = __find_parent_device(dev);

	if (!parent) {
		mutex_unlock(&parent_list_lock);
		return;
	}
	dev_info(dev, "MDEV: Unregistering\n");

	list_del(&parent->next);
	mutex_unlock(&parent_list_lock);

	down_write(&parent->unreg_sem);

	class_compat_remove_link(mdev_bus_compat_class, dev, NULL);

	device_for_each_child(dev, NULL, mdev_device_remove_cb);

	parent_remove_sysfs_files(parent);
	up_write(&parent->unreg_sem);

	mdev_put_parent(parent);
}
EXPORT_SYMBOL(mdev_unregister_device);

static void mdev_device_free(struct mdev_device *mdev)
{
	mutex_lock(&mdev_list_lock);
	list_del(&mdev->next);
	mutex_unlock(&mdev_list_lock);

	dev_dbg(&mdev->dev, "MDEV: destroying\n");
	kfree(mdev);
}

static void mdev_device_release(struct device *dev)
{
	struct mdev_device *mdev = to_mdev_device(dev);

	mdev_device_free(mdev);
}

int mdev_device_create(struct kobject *kobj,
		       struct device *dev, const guid_t *uuid)
{
	int ret;
	struct mdev_device *mdev, *tmp;
	struct mdev_parent *parent;
	struct mdev_type *type = to_mdev_type(kobj);

	parent = mdev_get_parent(type->parent);
	if (!parent)
		return -EINVAL;

	mutex_lock(&mdev_list_lock);

	/* Check for duplicate */
	list_for_each_entry(tmp, &mdev_list, next) {
		if (guid_equal(&tmp->uuid, uuid)) {
			mutex_unlock(&mdev_list_lock);
			ret = -EEXIST;
			goto mdev_fail;
		}
	}

	mdev = kzalloc(sizeof(*mdev), GFP_KERNEL);
	if (!mdev) {
		mutex_unlock(&mdev_list_lock);
		ret = -ENOMEM;
		goto mdev_fail;
	}

	guid_copy(&mdev->uuid, uuid);
	list_add(&mdev->next, &mdev_list);
	mutex_unlock(&mdev_list_lock);

	mdev->parent = parent;

	/* Check if parent unregistration has started */
	if (!down_read_trylock(&parent->unreg_sem)) {
		mdev_device_free(mdev);
		ret = -ENODEV;
		goto mdev_fail;
	}

	device_initialize(&mdev->dev);
	mdev->dev.parent  = dev;
	mdev->dev.bus     = &mdev_bus_type;
	mdev->dev.release = mdev_device_release;
	dev_set_name(&mdev->dev, "%pUl", uuid);
	mdev->dev.groups = parent->ops->mdev_attr_groups;
	mdev->type_kobj = kobj;

	ret = parent->ops->create(kobj, mdev);
	if (ret)
		goto ops_create_fail;

	ret = device_add(&mdev->dev);
	if (ret)
		goto add_fail;

	ret = mdev_create_sysfs_files(&mdev->dev, type);
	if (ret)
		goto sysfs_fail;

	mdev->active = true;
	dev_dbg(&mdev->dev, "MDEV: created\n");
	up_read(&parent->unreg_sem);

	return 0;

sysfs_fail:
	device_del(&mdev->dev);
add_fail:
	parent->ops->remove(mdev);
ops_create_fail:
	up_read(&parent->unreg_sem);
	put_device(&mdev->dev);
mdev_fail:
	mdev_put_parent(parent);
	return ret;
}

int mdev_device_remove(struct device *dev)
{
	struct mdev_device *mdev, *tmp;
	struct mdev_parent *parent;

	mdev = to_mdev_device(dev);

	mutex_lock(&mdev_list_lock);
	list_for_each_entry(tmp, &mdev_list, next) {
		if (tmp == mdev)
			break;
	}

	if (tmp != mdev) {
		mutex_unlock(&mdev_list_lock);
		return -ENODEV;
	}

	if (!mdev->active) {
		mutex_unlock(&mdev_list_lock);
		return -EAGAIN;
	}

	mdev->active = false;
	mutex_unlock(&mdev_list_lock);

	parent = mdev->parent;
	/* Check if parent unregistration has started */
	if (!down_read_trylock(&parent->unreg_sem))
		return -ENODEV;

	mdev_device_remove_common(mdev);
	up_read(&parent->unreg_sem);
	return 0;
}

int mdev_set_iommu_device(struct device *dev, struct device *iommu_device)
{
	struct mdev_device *mdev = to_mdev_device(dev);

	mdev->iommu_device = iommu_device;

	return 0;
}
EXPORT_SYMBOL(mdev_set_iommu_device);

struct device *mdev_get_iommu_device(struct device *dev)
{
	struct mdev_device *mdev = to_mdev_device(dev);

	return mdev->iommu_device;
}
EXPORT_SYMBOL(mdev_get_iommu_device);

int mdev_set_iommu_device(struct device *dev, struct device *iommu_device)
{
	struct mdev_device *mdev = to_mdev_device(dev);

	mdev->iommu_device = iommu_device;

	return 0;
}
EXPORT_SYMBOL(mdev_set_iommu_device);

struct device *mdev_get_iommu_device(struct device *dev)
{
	struct mdev_device *mdev = to_mdev_device(dev);

	return mdev->iommu_device;
}
EXPORT_SYMBOL(mdev_get_iommu_device);

static int __init mdev_init(void)
{
	return mdev_bus_register();
}

static void __exit mdev_exit(void)
{
	if (mdev_bus_compat_class)
		class_compat_unregister(mdev_bus_compat_class);

	mdev_bus_unregister();
}

module_init(mdev_init)
module_exit(mdev_exit)

MODULE_VERSION(DRIVER_VERSION);
MODULE_LICENSE("GPL v2");
MODULE_AUTHOR(DRIVER_AUTHOR);
MODULE_DESCRIPTION(DRIVER_DESC);
MODULE_SOFTDEP("post: vfio_mdev");<|MERGE_RESOLUTION|>--- conflicted
+++ resolved
@@ -112,13 +112,8 @@
 	parent = mdev->parent;
 	lockdep_assert_held(&parent->unreg_sem);
 	ret = parent->ops->remove(mdev);
-<<<<<<< HEAD
-	if (ret && !force_remove)
-		return ret;
-=======
 	if (ret)
 		dev_err(&mdev->dev, "Remove failed: err=%d\n", ret);
->>>>>>> 4ff96fb5
 
 	/* Balances with device_initialize() */
 	put_device(&mdev->dev);
@@ -127,18 +122,12 @@
 
 static int mdev_device_remove_cb(struct device *dev, void *data)
 {
-<<<<<<< HEAD
-	if (dev_is_mdev(dev))
-		mdev_device_remove(dev, true);
-
-=======
 	if (dev_is_mdev(dev)) {
 		struct mdev_device *mdev;
 
 		mdev = to_mdev_device(dev);
 		mdev_device_remove_common(mdev);
 	}
->>>>>>> 4ff96fb5
 	return 0;
 }
 
@@ -406,24 +395,6 @@
 }
 EXPORT_SYMBOL(mdev_get_iommu_device);
 
-int mdev_set_iommu_device(struct device *dev, struct device *iommu_device)
-{
-	struct mdev_device *mdev = to_mdev_device(dev);
-
-	mdev->iommu_device = iommu_device;
-
-	return 0;
-}
-EXPORT_SYMBOL(mdev_set_iommu_device);
-
-struct device *mdev_get_iommu_device(struct device *dev)
-{
-	struct mdev_device *mdev = to_mdev_device(dev);
-
-	return mdev->iommu_device;
-}
-EXPORT_SYMBOL(mdev_get_iommu_device);
-
 static int __init mdev_init(void)
 {
 	return mdev_bus_register();
