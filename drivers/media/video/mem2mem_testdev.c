--- conflicted
+++ resolved
@@ -431,11 +431,7 @@
 	strncpy(cap->driver, MEM2MEM_NAME, sizeof(cap->driver) - 1);
 	strncpy(cap->card, MEM2MEM_NAME, sizeof(cap->card) - 1);
 	strlcpy(cap->bus_info, MEM2MEM_NAME, sizeof(cap->bus_info));
-<<<<<<< HEAD
-	cap->capabilities = V4L2_CAP_VIDEO_M2M | V4L2_CAP_STREAMING;
-=======
 	cap->device_caps = V4L2_CAP_VIDEO_M2M | V4L2_CAP_STREAMING;
->>>>>>> 9450d57e
 	cap->capabilities = cap->device_caps | V4L2_CAP_DEVICE_CAPS;
 	return 0;
 }
