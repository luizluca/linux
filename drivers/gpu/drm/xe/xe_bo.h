--- conflicted
+++ resolved
@@ -244,11 +244,7 @@
 int xe_bo_evict_pinned(struct xe_bo *bo);
 int xe_bo_restore_pinned(struct xe_bo *bo);
 
-<<<<<<< HEAD
-extern struct ttm_device_funcs xe_ttm_funcs;
-=======
 extern const struct ttm_device_funcs xe_ttm_funcs;
->>>>>>> 119b225f
 extern const char *const xe_mem_type_to_name[];
 
 int xe_gem_create_ioctl(struct drm_device *dev, void *data,
