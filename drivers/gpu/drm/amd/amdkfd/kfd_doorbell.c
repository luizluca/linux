// SPDX-License-Identifier: GPL-2.0 OR MIT
/*
 * Copyright 2014-2022 Advanced Micro Devices, Inc.
 *
 * Permission is hereby granted, free of charge, to any person obtaining a
 * copy of this software and associated documentation files (the "Software"),
 * to deal in the Software without restriction, including without limitation
 * the rights to use, copy, modify, merge, publish, distribute, sublicense,
 * and/or sell copies of the Software, and to permit persons to whom the
 * Software is furnished to do so, subject to the following conditions:
 *
 * The above copyright notice and this permission notice shall be included in
 * all copies or substantial portions of the Software.
 *
 * THE SOFTWARE IS PROVIDED "AS IS", WITHOUT WARRANTY OF ANY KIND, EXPRESS OR
 * IMPLIED, INCLUDING BUT NOT LIMITED TO THE WARRANTIES OF MERCHANTABILITY,
 * FITNESS FOR A PARTICULAR PURPOSE AND NONINFRINGEMENT.  IN NO EVENT SHALL
 * THE COPYRIGHT HOLDER(S) OR AUTHOR(S) BE LIABLE FOR ANY CLAIM, DAMAGES OR
 * OTHER LIABILITY, WHETHER IN AN ACTION OF CONTRACT, TORT OR OTHERWISE,
 * ARISING FROM, OUT OF OR IN CONNECTION WITH THE SOFTWARE OR THE USE OR
 * OTHER DEALINGS IN THE SOFTWARE.
 */
#include "kfd_priv.h"
#include <linux/mm.h>
#include <linux/mman.h>
#include <linux/slab.h>
#include <linux/io.h>
#include <linux/idr.h>

/*
 * This extension supports a kernel level doorbells management for the
 * kernel queues using the first doorbell page reserved for the kernel.
 */

/*
 * Each device exposes a doorbell aperture, a PCI MMIO aperture that
 * receives 32-bit writes that are passed to queues as wptr values.
 * The doorbells are intended to be written by applications as part
 * of queueing work on user-mode queues.
 * We assign doorbells to applications in PAGE_SIZE-sized and aligned chunks.
 * We map the doorbell address space into user-mode when a process creates
 * its first queue on each device.
 * Although the mapping is done by KFD, it is equivalent to an mmap of
 * the /dev/kfd with the particular device encoded in the mmap offset.
 * There will be other uses for mmap of /dev/kfd, so only a range of
 * offsets (KFD_MMAP_DOORBELL_START-END) is used for doorbells.
 */

/* # of doorbell bytes allocated for each process. */
size_t kfd_doorbell_process_slice(struct kfd_dev *kfd)
{
	if (!kfd->shared_resources.enable_mes)
		return roundup(kfd->device_info.doorbell_size *
				KFD_MAX_NUM_OF_QUEUES_PER_PROCESS,
				PAGE_SIZE);
	else
		return amdgpu_mes_doorbell_process_slice(
					(struct amdgpu_device *)kfd->adev);
}

/* Doorbell calculations for device init. */
int kfd_doorbell_init(struct kfd_dev *kfd)
{
	int size = PAGE_SIZE;
	int r;

	/*
	 * Todo: KFD kernel level operations need only one doorbell for
	 * ring test/HWS. So instead of reserving a whole page here for
	 * kernel, reserve and consume a doorbell from existing KGD kernel
	 * doorbell page.
	 */

	/* Bitmap to dynamically allocate doorbells from kernel page */
	kfd->doorbell_bitmap = bitmap_zalloc(size / sizeof(u32), GFP_KERNEL);
	if (!kfd->doorbell_bitmap) {
		DRM_ERROR("Failed to allocate kernel doorbell bitmap\n");
		return -ENOMEM;
	}

	/* Alloc a doorbell page for KFD kernel usages */
	r = amdgpu_bo_create_kernel(kfd->adev,
				    size,
				    PAGE_SIZE,
				    AMDGPU_GEM_DOMAIN_DOORBELL,
				    &kfd->doorbells,
				    NULL,
				    (void **)&kfd->doorbell_kernel_ptr);
	if (r) {
		pr_err("failed to allocate kernel doorbells\n");
		bitmap_free(kfd->doorbell_bitmap);
		return r;
	}

	pr_debug("Doorbell kernel address == %p\n", kfd->doorbell_kernel_ptr);
	return 0;
}

void kfd_doorbell_fini(struct kfd_dev *kfd)
{
	bitmap_free(kfd->doorbell_bitmap);
	amdgpu_bo_free_kernel(&kfd->doorbells, NULL,
			     (void **)&kfd->doorbell_kernel_ptr);
}

int kfd_doorbell_mmap(struct kfd_node *dev, struct kfd_process *process,
		      struct vm_area_struct *vma)
{
	phys_addr_t address;
	struct kfd_process_device *pdd;

	/*
	 * For simplicitly we only allow mapping of the entire doorbell
	 * allocation of a single device & process.
	 */
	if (vma->vm_end - vma->vm_start != kfd_doorbell_process_slice(dev->kfd))
		return -EINVAL;

	pdd = kfd_get_process_device_data(dev, process);
	if (!pdd)
		return -EINVAL;

	/* Calculate physical address of doorbell */
	address = kfd_get_process_doorbells(pdd);
	if (!address)
		return -ENOMEM;
	vm_flags_set(vma, VM_IO | VM_DONTCOPY | VM_DONTEXPAND | VM_NORESERVE |
				VM_DONTDUMP | VM_PFNMAP);

	vma->vm_page_prot = pgprot_noncached(vma->vm_page_prot);

	pr_debug("Mapping doorbell page\n"
		 "     target user address == 0x%08llX\n"
		 "     physical address    == 0x%08llX\n"
		 "     vm_flags            == 0x%04lX\n"
		 "     size                == 0x%04lX\n",
		 (unsigned long long) vma->vm_start, address, vma->vm_flags,
		 kfd_doorbell_process_slice(dev->kfd));


	return io_remap_pfn_range(vma,
				vma->vm_start,
				address >> PAGE_SHIFT,
				kfd_doorbell_process_slice(dev->kfd),
				vma->vm_page_prot);
}


/* get kernel iomem pointer for a doorbell */
void __iomem *kfd_get_kernel_doorbell(struct kfd_dev *kfd,
					unsigned int *doorbell_off)
{
	u32 inx;

	mutex_lock(&kfd->doorbell_mutex);
	inx = find_first_zero_bit(kfd->doorbell_bitmap, PAGE_SIZE / sizeof(u32));

	__set_bit(inx, kfd->doorbell_bitmap);
	mutex_unlock(&kfd->doorbell_mutex);

	if (inx >= KFD_MAX_NUM_OF_QUEUES_PER_PROCESS)
		return NULL;

<<<<<<< HEAD
	*doorbell_off = amdgpu_doorbell_index_on_bar(kfd->adev, kfd->doorbells, inx);
=======
	*doorbell_off = amdgpu_doorbell_index_on_bar(kfd->adev,
						     kfd->doorbells,
						     inx,
						     kfd->device_info.doorbell_size);
>>>>>>> cd905115
	inx *= 2;

	pr_debug("Get kernel queue doorbell\n"
			"     doorbell offset   == 0x%08X\n"
			"     doorbell index    == 0x%x\n",
		*doorbell_off, inx);

	return kfd->doorbell_kernel_ptr + inx;
}

void kfd_release_kernel_doorbell(struct kfd_dev *kfd, u32 __iomem *db_addr)
{
	unsigned int inx;

	inx = (unsigned int)(db_addr - kfd->doorbell_kernel_ptr);
	inx /= 2;

	mutex_lock(&kfd->doorbell_mutex);
	__clear_bit(inx, kfd->doorbell_bitmap);
	mutex_unlock(&kfd->doorbell_mutex);
}

void write_kernel_doorbell(void __iomem *db, u32 value)
{
	if (db) {
		writel(value, db);
		pr_debug("Writing %d to doorbell address %p\n", value, db);
	}
}

void write_kernel_doorbell64(void __iomem *db, u64 value)
{
	if (db) {
		WARN(((unsigned long)db & 7) != 0,
		     "Unaligned 64-bit doorbell");
		writeq(value, (u64 __iomem *)db);
		pr_debug("writing %llu to doorbell address %p\n", value, db);
	}
}

static int init_doorbell_bitmap(struct qcm_process_device *qpd,
				struct kfd_dev *dev)
{
	unsigned int i;
	int range_start = dev->shared_resources.non_cp_doorbells_start;
	int range_end = dev->shared_resources.non_cp_doorbells_end;

	if (!KFD_IS_SOC15(dev))
		return 0;

	/* Mask out doorbells reserved for SDMA, IH, and VCN on SOC15. */
	pr_debug("reserved doorbell 0x%03x - 0x%03x\n", range_start, range_end);
	pr_debug("reserved doorbell 0x%03x - 0x%03x\n",
			range_start + KFD_QUEUE_DOORBELL_MIRROR_OFFSET,
			range_end + KFD_QUEUE_DOORBELL_MIRROR_OFFSET);

	for (i = 0; i < KFD_MAX_NUM_OF_QUEUES_PER_PROCESS / 2; i++) {
		if (i >= range_start && i <= range_end) {
			__set_bit(i, qpd->doorbell_bitmap);
			__set_bit(i + KFD_QUEUE_DOORBELL_MIRROR_OFFSET,
				  qpd->doorbell_bitmap);
		}
	}

	return 0;
}

phys_addr_t kfd_get_process_doorbells(struct kfd_process_device *pdd)
{
	struct amdgpu_device *adev = pdd->dev->adev;
	uint32_t first_db_index;

	if (!pdd->qpd.proc_doorbells) {
		if (kfd_alloc_process_doorbells(pdd->dev->kfd, pdd))
			/* phys_addr_t 0 is error */
			return 0;
	}

	first_db_index = amdgpu_doorbell_index_on_bar(adev,
						      pdd->qpd.proc_doorbells,
						      0,
						      pdd->dev->kfd->device_info.doorbell_size);
	return adev->doorbell.base + first_db_index * sizeof(uint32_t);
}

int kfd_alloc_process_doorbells(struct kfd_dev *kfd, struct kfd_process_device *pdd)
{
	int r;
	struct qcm_process_device *qpd = &pdd->qpd;

	/* Allocate bitmap for dynamic doorbell allocation */
	qpd->doorbell_bitmap = bitmap_zalloc(KFD_MAX_NUM_OF_QUEUES_PER_PROCESS,
					     GFP_KERNEL);
	if (!qpd->doorbell_bitmap) {
		DRM_ERROR("Failed to allocate process doorbell bitmap\n");
		return -ENOMEM;
	}

	r = init_doorbell_bitmap(&pdd->qpd, kfd);
	if (r) {
		DRM_ERROR("Failed to initialize process doorbells\n");
		r = -ENOMEM;
		goto err;
	}

	/* Allocate doorbells for this process */
	r = amdgpu_bo_create_kernel(kfd->adev,
				    kfd_doorbell_process_slice(kfd),
				    PAGE_SIZE,
				    AMDGPU_GEM_DOMAIN_DOORBELL,
				    &qpd->proc_doorbells,
				    NULL,
				    NULL);
	if (r) {
		DRM_ERROR("Failed to allocate process doorbells\n");
		goto err;
	}
	return 0;

err:
	bitmap_free(qpd->doorbell_bitmap);
	qpd->doorbell_bitmap = NULL;
	return r;
}

void kfd_free_process_doorbells(struct kfd_dev *kfd, struct kfd_process_device *pdd)
{
	struct qcm_process_device *qpd = &pdd->qpd;

	if (qpd->doorbell_bitmap) {
		bitmap_free(qpd->doorbell_bitmap);
		qpd->doorbell_bitmap = NULL;
	}

	amdgpu_bo_free_kernel(&qpd->proc_doorbells, NULL, NULL);
}<|MERGE_RESOLUTION|>--- conflicted
+++ resolved
@@ -161,14 +161,10 @@
 	if (inx >= KFD_MAX_NUM_OF_QUEUES_PER_PROCESS)
 		return NULL;
 
-<<<<<<< HEAD
-	*doorbell_off = amdgpu_doorbell_index_on_bar(kfd->adev, kfd->doorbells, inx);
-=======
 	*doorbell_off = amdgpu_doorbell_index_on_bar(kfd->adev,
 						     kfd->doorbells,
 						     inx,
 						     kfd->device_info.doorbell_size);
->>>>>>> cd905115
 	inx *= 2;
 
 	pr_debug("Get kernel queue doorbell\n"
