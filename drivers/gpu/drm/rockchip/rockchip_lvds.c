--- conflicted
+++ resolved
@@ -627,10 +627,6 @@
 		drm_connector_helper_add(connector,
 					 &rockchip_lvds_connector_helper_funcs);
 	} else {
-<<<<<<< HEAD
-		ret = drm_bridge_attach(encoder, lvds->bridge, NULL, 0);
-		if (ret)
-=======
 		ret = drm_bridge_attach(encoder, lvds->bridge, NULL,
 					DRM_BRIDGE_ATTACH_NO_CONNECTOR);
 		if (ret)
@@ -642,8 +638,8 @@
 				      "failed to initialize bridge connector: %pe\n",
 				      connector);
 			ret = PTR_ERR(connector);
->>>>>>> df0cc57e
 			goto err_free_encoder;
+		}
 	}
 
 	ret = drm_connector_attach_encoder(connector, encoder);
