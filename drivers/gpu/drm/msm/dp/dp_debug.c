// SPDX-License-Identifier: GPL-2.0-only
/*
 * Copyright (c) 2017-2020, The Linux Foundation. All rights reserved.
 */

#define pr_fmt(fmt)"[drm-dp] %s: " fmt, __func__

#include <linux/debugfs.h>
#include <drm/drm_connector.h>
#include <drm/drm_file.h>

#include "dp_catalog.h"
#include "dp_aux.h"
#include "dp_ctrl.h"
#include "dp_debug.h"
#include "dp_display.h"

#define DEBUG_NAME "msm_dp"

struct dp_debug_private {
	struct dp_link *link;
	struct dp_panel *panel;
	struct drm_connector *connector;
<<<<<<< HEAD

	struct dp_debug dp_debug;
=======
>>>>>>> 0c383648
};

static int dp_debug_show(struct seq_file *seq, void *p)
{
	struct dp_debug_private *debug = seq->private;
	u64 lclk = 0;
	u32 link_params_rate;
	const struct drm_display_mode *drm_mode;

	if (!debug)
		return -ENODEV;

	drm_mode = &debug->panel->dp_mode.drm_mode;

	seq_printf(seq, "\tname = %s\n", DEBUG_NAME);
	seq_printf(seq, "\tdrm_dp_link\n\t\trate = %u\n",
			debug->panel->link_info.rate);
	seq_printf(seq, "\t\tnum_lanes = %u\n",
			debug->panel->link_info.num_lanes);
	seq_printf(seq, "\t\tcapabilities = %lu\n",
			debug->panel->link_info.capabilities);
	seq_printf(seq, "\tdp_panel_info:\n\t\tactive = %dx%d\n",
			drm_mode->hdisplay,
			drm_mode->vdisplay);
	seq_printf(seq, "\t\tback_porch = %dx%d\n",
			drm_mode->htotal - drm_mode->hsync_end,
			drm_mode->vtotal - drm_mode->vsync_end);
	seq_printf(seq, "\t\tfront_porch = %dx%d\n",
			drm_mode->hsync_start - drm_mode->hdisplay,
			drm_mode->vsync_start - drm_mode->vdisplay);
	seq_printf(seq, "\t\tsync_width = %dx%d\n",
			drm_mode->hsync_end - drm_mode->hsync_start,
			drm_mode->vsync_end - drm_mode->vsync_start);
	seq_printf(seq, "\t\tactive_low = %dx%d\n",
			debug->panel->dp_mode.h_active_low,
			debug->panel->dp_mode.v_active_low);
	seq_printf(seq, "\t\th_skew = %d\n",
			drm_mode->hskew);
	seq_printf(seq, "\t\trefresh rate = %d\n",
			drm_mode_vrefresh(drm_mode));
	seq_printf(seq, "\t\tpixel clock khz = %d\n",
			drm_mode->clock);
	seq_printf(seq, "\t\tbpp = %d\n",
			debug->panel->dp_mode.bpp);

	/* Link Information */
	seq_printf(seq, "\tdp_link:\n\t\ttest_requested = %d\n",
			debug->link->sink_request);
	seq_printf(seq, "\t\tnum_lanes = %d\n",
			debug->link->link_params.num_lanes);
	link_params_rate = debug->link->link_params.rate;
	seq_printf(seq, "\t\tbw_code = %d\n",
			drm_dp_link_rate_to_bw_code(link_params_rate));
	lclk = debug->link->link_params.rate * 1000;
	seq_printf(seq, "\t\tlclk = %lld\n", lclk);
	seq_printf(seq, "\t\tv_level = %d\n",
			debug->link->phy_params.v_level);
	seq_printf(seq, "\t\tp_level = %d\n",
			debug->link->phy_params.p_level);

	return 0;
}
DEFINE_SHOW_ATTRIBUTE(dp_debug);

static int dp_test_data_show(struct seq_file *m, void *data)
{
	const struct dp_debug_private *debug = m->private;
	const struct drm_connector *connector = debug->connector;
	u32 bpc;

	if (connector->status == connector_status_connected) {
		bpc = debug->link->test_video.test_bit_depth;
		seq_printf(m, "hdisplay: %d\n",
				debug->link->test_video.test_h_width);
		seq_printf(m, "vdisplay: %d\n",
				debug->link->test_video.test_v_height);
		seq_printf(m, "bpc: %u\n",
				dp_link_bit_depth_to_bpp(bpc) / 3);
	} else {
		seq_puts(m, "0");
	}

	return 0;
}
DEFINE_SHOW_ATTRIBUTE(dp_test_data);

static int dp_test_type_show(struct seq_file *m, void *data)
{
	const struct dp_debug_private *debug = m->private;
	const struct drm_connector *connector = debug->connector;

	if (connector->status == connector_status_connected)
		seq_printf(m, "%02x", DP_TEST_LINK_VIDEO_PATTERN);
	else
		seq_puts(m, "0");

	return 0;
}
DEFINE_SHOW_ATTRIBUTE(dp_test_type);

static ssize_t dp_test_active_write(struct file *file,
		const char __user *ubuf,
		size_t len, loff_t *offp)
{
	char *input_buffer;
	int status = 0;
	const struct dp_debug_private *debug;
	const struct drm_connector *connector;
	int val = 0;

	debug = ((struct seq_file *)file->private_data)->private;
	connector = debug->connector;

	if (len == 0)
		return 0;

	input_buffer = memdup_user_nul(ubuf, len);
	if (IS_ERR(input_buffer))
		return PTR_ERR(input_buffer);

	DRM_DEBUG_DRIVER("Copied %d bytes from user\n", (unsigned int)len);

	if (connector->status == connector_status_connected) {
		status = kstrtoint(input_buffer, 10, &val);
		if (status < 0) {
			kfree(input_buffer);
			return status;
		}
		DRM_DEBUG_DRIVER("Got %d for test active\n", val);
		/* To prevent erroneous activation of the compliance
		 * testing code, only accept an actual value of 1 here
		 */
		if (val == 1)
			debug->panel->video_test = true;
		else
			debug->panel->video_test = false;
	}
	kfree(input_buffer);

	*offp += len;
	return len;
}

static int dp_test_active_show(struct seq_file *m, void *data)
{
	struct dp_debug_private *debug = m->private;
	struct drm_connector *connector = debug->connector;

	if (connector->status == connector_status_connected) {
		if (debug->panel->video_test)
			seq_puts(m, "1");
		else
			seq_puts(m, "0");
	} else {
		seq_puts(m, "0");
	}

	return 0;
}

static int dp_test_active_open(struct inode *inode,
		struct file *file)
{
	return single_open(file, dp_test_active_show,
			inode->i_private);
}

static const struct file_operations test_active_fops = {
	.owner = THIS_MODULE,
	.open = dp_test_active_open,
	.read = seq_read,
	.llseek = seq_lseek,
	.release = single_release,
	.write = dp_test_active_write
};

<<<<<<< HEAD
static void dp_debug_init(struct dp_debug *dp_debug, struct dentry *root, bool is_edp)
{
	struct dp_debug_private *debug = container_of(dp_debug,
			struct dp_debug_private, dp_debug);

	debugfs_create_file("dp_debug", 0444, root,
			debug, &dp_debug_fops);

	if (!is_edp) {
		debugfs_create_file("msm_dp_test_active", 0444,
				    root,
				    debug, &test_active_fops);

		debugfs_create_file("msm_dp_test_data", 0444,
				    root,
				    debug, &dp_test_data_fops);

		debugfs_create_file("msm_dp_test_type", 0444,
				    root,
				    debug, &dp_test_type_fops);
	}
}

struct dp_debug *dp_debug_get(struct device *dev, struct dp_panel *panel,
		struct dp_link *link,
		struct drm_connector *connector,
		struct dentry *root, bool is_edp)
=======
int dp_debug_init(struct device *dev, struct dp_panel *panel,
		  struct dp_link *link,
		  struct drm_connector *connector,
		  struct dentry *root, bool is_edp)
>>>>>>> 0c383648
{
	struct dp_debug_private *debug;

	if (!dev || !panel || !link) {
		DRM_ERROR("invalid input\n");
		return -EINVAL;
	}

	debug = devm_kzalloc(dev, sizeof(*debug), GFP_KERNEL);
	if (!debug)
		return -ENOMEM;

	debug->link = link;
	debug->panel = panel;
<<<<<<< HEAD

	dp_debug = &debug->dp_debug;
	dp_debug->vdisplay = 0;
	dp_debug->hdisplay = 0;
	dp_debug->vrefresh = 0;

	dp_debug_init(dp_debug, root, is_edp);

	return dp_debug;
 error:
	return ERR_PTR(rc);
=======

	debugfs_create_file("dp_debug", 0444, root,
			debug, &dp_debug_fops);

	if (!is_edp) {
		debugfs_create_file("msm_dp_test_active", 0444,
				    root,
				    debug, &test_active_fops);

		debugfs_create_file("msm_dp_test_data", 0444,
				    root,
				    debug, &dp_test_data_fops);

		debugfs_create_file("msm_dp_test_type", 0444,
				    root,
				    debug, &dp_test_type_fops);
	}

	return 0;
>>>>>>> 0c383648
}<|MERGE_RESOLUTION|>--- conflicted
+++ resolved
@@ -21,11 +21,6 @@
 	struct dp_link *link;
 	struct dp_panel *panel;
 	struct drm_connector *connector;
-<<<<<<< HEAD
-
-	struct dp_debug dp_debug;
-=======
->>>>>>> 0c383648
 };
 
 static int dp_debug_show(struct seq_file *seq, void *p)
@@ -202,11 +197,24 @@
 	.write = dp_test_active_write
 };
 
-<<<<<<< HEAD
-static void dp_debug_init(struct dp_debug *dp_debug, struct dentry *root, bool is_edp)
-{
-	struct dp_debug_private *debug = container_of(dp_debug,
-			struct dp_debug_private, dp_debug);
+int dp_debug_init(struct device *dev, struct dp_panel *panel,
+		  struct dp_link *link,
+		  struct drm_connector *connector,
+		  struct dentry *root, bool is_edp)
+{
+	struct dp_debug_private *debug;
+
+	if (!dev || !panel || !link) {
+		DRM_ERROR("invalid input\n");
+		return -EINVAL;
+	}
+
+	debug = devm_kzalloc(dev, sizeof(*debug), GFP_KERNEL);
+	if (!debug)
+		return -ENOMEM;
+
+	debug->link = link;
+	debug->panel = panel;
 
 	debugfs_create_file("dp_debug", 0444, root,
 			debug, &dp_debug_fops);
@@ -224,63 +232,6 @@
 				    root,
 				    debug, &dp_test_type_fops);
 	}
-}
-
-struct dp_debug *dp_debug_get(struct device *dev, struct dp_panel *panel,
-		struct dp_link *link,
-		struct drm_connector *connector,
-		struct dentry *root, bool is_edp)
-=======
-int dp_debug_init(struct device *dev, struct dp_panel *panel,
-		  struct dp_link *link,
-		  struct drm_connector *connector,
-		  struct dentry *root, bool is_edp)
->>>>>>> 0c383648
-{
-	struct dp_debug_private *debug;
-
-	if (!dev || !panel || !link) {
-		DRM_ERROR("invalid input\n");
-		return -EINVAL;
-	}
-
-	debug = devm_kzalloc(dev, sizeof(*debug), GFP_KERNEL);
-	if (!debug)
-		return -ENOMEM;
-
-	debug->link = link;
-	debug->panel = panel;
-<<<<<<< HEAD
-
-	dp_debug = &debug->dp_debug;
-	dp_debug->vdisplay = 0;
-	dp_debug->hdisplay = 0;
-	dp_debug->vrefresh = 0;
-
-	dp_debug_init(dp_debug, root, is_edp);
-
-	return dp_debug;
- error:
-	return ERR_PTR(rc);
-=======
-
-	debugfs_create_file("dp_debug", 0444, root,
-			debug, &dp_debug_fops);
-
-	if (!is_edp) {
-		debugfs_create_file("msm_dp_test_active", 0444,
-				    root,
-				    debug, &test_active_fops);
-
-		debugfs_create_file("msm_dp_test_data", 0444,
-				    root,
-				    debug, &dp_test_data_fops);
-
-		debugfs_create_file("msm_dp_test_type", 0444,
-				    root,
-				    debug, &dp_test_type_fops);
-	}
-
-	return 0;
->>>>>>> 0c383648
+
+	return 0;
 }