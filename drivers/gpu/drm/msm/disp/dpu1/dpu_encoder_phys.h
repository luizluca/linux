/* SPDX-License-Identifier: GPL-2.0-only */
/*
 * Copyright (c) 2022 Qualcomm Innovation Center, Inc. All rights reserved.
 * Copyright (c) 2015-2018 The Linux Foundation. All rights reserved.
 */

#ifndef __DPU_ENCODER_PHYS_H__
#define __DPU_ENCODER_PHYS_H__

#include <drm/drm_writeback.h>
#include <linux/jiffies.h>

#include "dpu_kms.h"
#include "dpu_hw_intf.h"
#include "dpu_hw_wb.h"
#include "dpu_hw_pingpong.h"
#include "dpu_hw_cdm.h"
#include "dpu_hw_ctl.h"
#include "dpu_hw_top.h"
#include "dpu_hw_util.h"
#include "dpu_encoder.h"
#include "dpu_crtc.h"

#define DPU_ENCODER_NAME_MAX	16

/* wait for at most 2 vsync for lowest refresh rate (24hz) */
#define KICKOFF_TIMEOUT_MS		84
#define KICKOFF_TIMEOUT_JIFFIES		msecs_to_jiffies(KICKOFF_TIMEOUT_MS)

/**
 * enum dpu_enc_split_role - Role this physical encoder will play in a
 *	split-panel configuration, where one panel is master, and others slaves.
 *	Masters have extra responsibilities, like managing the VBLANK IRQ.
 * @ENC_ROLE_SOLO:	This is the one and only panel. This encoder is master.
 * @ENC_ROLE_MASTER:	This encoder is the master of a split panel config.
 * @ENC_ROLE_SLAVE:	This encoder is not the master of a split panel config.
 */
enum dpu_enc_split_role {
	ENC_ROLE_SOLO,
	ENC_ROLE_MASTER,
	ENC_ROLE_SLAVE,
};

/**
 * enum dpu_enc_enable_state - current enabled state of the physical encoder
 * @DPU_ENC_DISABLING:	Encoder transitioning to disable state
 *			Events bounding transition are encoder type specific
 * @DPU_ENC_DISABLED:	Encoder is disabled
 * @DPU_ENC_ENABLING:	Encoder transitioning to enabled
 *			Events bounding transition are encoder type specific
 * @DPU_ENC_ENABLED:	Encoder is enabled
 * @DPU_ENC_ERR_NEEDS_HW_RESET:	Encoder is enabled, but requires a hw_reset
 *				to recover from a previous error
 */
enum dpu_enc_enable_state {
	DPU_ENC_DISABLING,
	DPU_ENC_DISABLED,
	DPU_ENC_ENABLING,
	DPU_ENC_ENABLED,
	DPU_ENC_ERR_NEEDS_HW_RESET
};

struct dpu_encoder_phys;

/**
 * struct dpu_encoder_phys_ops - Interface the physical encoders provide to
 *	the containing virtual encoder.
 * @prepare_commit:		MSM Atomic Call, start of atomic commit sequence
 * @is_master:			Whether this phys_enc is the current master
 *				encoder. Can be switched at enable time. Based
 *				on split_role and current mode (CMD/VID).
 * @enable:			DRM Call. Enable a DRM mode.
 * @disable:			DRM Call. Disable mode.
 * @control_vblank_irq		Register/Deregister for VBLANK IRQ
 * @wait_for_commit_done:	Wait for hardware to have flushed the
 *				current pending frames to hardware
 * @wait_for_tx_complete:	Wait for hardware to transfer the pixels
 *				to the panel
 * @wait_for_vblank:		Wait for VBLANK, for sub-driver internal use
 * @prepare_for_kickoff:	Do any work necessary prior to a kickoff
 *				For CMD encoder, may wait for previous tx done
 * @handle_post_kickoff:	Do any work necessary post-kickoff work
 * @trigger_start:		Process start event on physical encoder
 * @needs_single_flush:		Whether encoder slaves need to be flushed
 * @irq_enable:			Handler to enable all the encoder IRQs
 * @irq_disable:		Handler to disable all the encoder IRQs
 * @prepare_idle_pc:		phys encoder can update the vsync_enable status
 *                              on idle power collapse prepare
 * @restore:			Restore all the encoder configs.
 * @get_line_count:		Obtain current vertical line count
 */

struct dpu_encoder_phys_ops {
	void (*prepare_commit)(struct dpu_encoder_phys *encoder);
	bool (*is_master)(struct dpu_encoder_phys *encoder);
	void (*enable)(struct dpu_encoder_phys *encoder);
	void (*disable)(struct dpu_encoder_phys *encoder);
	int (*control_vblank_irq)(struct dpu_encoder_phys *enc, bool enable);
	int (*wait_for_commit_done)(struct dpu_encoder_phys *phys_enc);
	int (*wait_for_tx_complete)(struct dpu_encoder_phys *phys_enc);
	void (*prepare_for_kickoff)(struct dpu_encoder_phys *phys_enc);
	void (*handle_post_kickoff)(struct dpu_encoder_phys *phys_enc);
	void (*trigger_start)(struct dpu_encoder_phys *phys_enc);
	bool (*needs_single_flush)(struct dpu_encoder_phys *phys_enc);
	void (*irq_enable)(struct dpu_encoder_phys *phys);
	void (*irq_disable)(struct dpu_encoder_phys *phys);
	void (*prepare_idle_pc)(struct dpu_encoder_phys *phys_enc);
	void (*restore)(struct dpu_encoder_phys *phys);
	int (*get_line_count)(struct dpu_encoder_phys *phys);
	int (*get_frame_count)(struct dpu_encoder_phys *phys);
	void (*prepare_wb_job)(struct dpu_encoder_phys *phys_enc,
			struct drm_writeback_job *job);
	void (*cleanup_wb_job)(struct dpu_encoder_phys *phys_enc,
			struct drm_writeback_job *job);
	bool (*is_valid_for_commit)(struct dpu_encoder_phys *phys_enc);
};

/**
 * enum dpu_intr_idx - dpu encoder interrupt index
 * @INTR_IDX_VSYNC:    Vsync interrupt for video mode panel
 * @INTR_IDX_PINGPONG: Pingpong done interrupt for cmd mode panel
 * @INTR_IDX_UNDERRUN: Underrun interrupt for video and cmd mode panel
 * @INTR_IDX_RDPTR:    Readpointer done interrupt for cmd mode panel
 * @INTR_IDX_WB_DONE:  Writeback done interrupt for virtual connector
 */
enum dpu_intr_idx {
	INTR_IDX_VSYNC,
	INTR_IDX_PINGPONG,
	INTR_IDX_UNDERRUN,
	INTR_IDX_CTL_START,
	INTR_IDX_RDPTR,
	INTR_IDX_WB_DONE,
	INTR_IDX_MAX,
};

/**
 * struct dpu_encoder_phys - physical encoder that drives a single INTF block
 *	tied to a specific panel / sub-panel. Abstract type, sub-classed by
 *	phys_vid or phys_cmd for video mode or command mode encs respectively.
 * @parent:		Pointer to the containing virtual encoder
 * @ops:		Operations exposed to the virtual encoder
 * @parent_ops:		Callbacks exposed by the parent to the phys_enc
 * @hw_mdptop:		Hardware interface to the top registers
 * @hw_ctl:		Hardware interface to the ctl registers
 * @hw_pp:		Hardware interface to the ping pong registers
 * @hw_intf:		Hardware interface to the intf registers
 * @hw_wb:		Hardware interface to the wb registers
 * @hw_cdm:		Hardware interface to the CDM registers
 * @dpu_kms:		Pointer to the dpu_kms top level
 * @cdm_cfg:		CDM block config needed to store WB/DP block's CDM configuration
 * @cached_mode:	DRM mode cached at mode_set time, acted on in enable
 * @vblank_ctl_lock:	Vblank ctl mutex lock to protect vblank_refcount
 * @enabled:		Whether the encoder has enabled and running a mode
 * @split_role:		Role to play in a split-panel configuration
 * @intf_mode:		Interface mode
 * @enc_spinlock:	Virtual-Encoder-Wide Spin Lock for IRQ purposes
 * @enable_state:	Enable state tracking
 * @vblank_refcount:	Reference count of vblank request
 * @vsync_cnt:		Vsync count for the physical encoder
 * @underrun_cnt:	Underrun count for the physical encoder
 * @pending_kickoff_cnt:	Atomic counter tracking the number of kickoffs
 *				vs. the number of done/vblank irqs. Should hover
 *				between 0-2 Incremented when a new kickoff is
 *				scheduled. Decremented in irq handler
 * @pending_ctlstart_cnt:	Atomic counter tracking the number of ctl start
 *                              pending.
 * @pending_kickoff_wq:		Wait queue for blocking until kickoff completes
 * @irq:			IRQ indices
 * @has_intf_te:		Interface TE configuration support
 */
struct dpu_encoder_phys {
	struct drm_encoder *parent;
	struct dpu_encoder_phys_ops ops;
	struct dpu_hw_mdp *hw_mdptop;
	struct dpu_hw_ctl *hw_ctl;
	struct dpu_hw_pingpong *hw_pp;
	struct dpu_hw_intf *hw_intf;
	struct dpu_hw_wb *hw_wb;
	struct dpu_hw_cdm *hw_cdm;
	struct dpu_kms *dpu_kms;
	struct dpu_hw_cdm_cfg cdm_cfg;
	struct drm_display_mode cached_mode;
	struct mutex vblank_ctl_lock;
	enum dpu_enc_split_role split_role;
	enum dpu_intf_mode intf_mode;
	spinlock_t *enc_spinlock;
	enum dpu_enc_enable_state enable_state;
	int vblank_refcount;
	atomic_t vsync_cnt;
	atomic_t underrun_cnt;
	atomic_t pending_ctlstart_cnt;
	atomic_t pending_kickoff_cnt;
	wait_queue_head_t pending_kickoff_wq;
	unsigned int irq[INTR_IDX_MAX];
	bool has_intf_te;
};

static inline int dpu_encoder_phys_inc_pending(struct dpu_encoder_phys *phys)
{
	atomic_inc_return(&phys->pending_ctlstart_cnt);
	return atomic_inc_return(&phys->pending_kickoff_cnt);
}

/**
 * struct dpu_encoder_phys_wb - sub-class of dpu_encoder_phys to handle command
 *	mode specific operations
 * @base:	Baseclass physical encoder structure
 * @wbirq_refcount:     Reference count of writeback interrupt
 * @wb_done_timeout_cnt: number of wb done irq timeout errors
 * @wb_cfg:  writeback block config to store fb related details
 * @wb_conn: backpointer to writeback connector
 * @wb_job: backpointer to current writeback job
 * @dest:   dpu buffer layout for current writeback output buffer
 */
struct dpu_encoder_phys_wb {
	struct dpu_encoder_phys base;
	atomic_t wbirq_refcount;
	int wb_done_timeout_cnt;
	struct dpu_hw_wb_cfg wb_cfg;
	struct drm_writeback_connector *wb_conn;
	struct drm_writeback_job *wb_job;
	struct dpu_hw_fmt_layout dest;
};

/**
 * struct dpu_encoder_phys_cmd - sub-class of dpu_encoder_phys to handle command
 *	mode specific operations
 * @base:	Baseclass physical encoder structure
 * @intf_idx:	Intf Block index used by this phys encoder
 * @stream_sel:	Stream selection for multi-stream interfaces
 * @serialize_wait4pp:	serialize wait4pp feature waits for pp_done interrupt
 *			after ctl_start instead of before next frame kickoff
 * @pp_timeout_report_cnt: number of pingpong done irq timeout errors
 * @pending_vblank_cnt: Atomic counter tracking pending wait for VBLANK
 * @pending_vblank_wq: Wait queue for blocking until VBLANK received
 */
struct dpu_encoder_phys_cmd {
	struct dpu_encoder_phys base;
	int stream_sel;
	bool serialize_wait4pp;
	int pp_timeout_report_cnt;
	atomic_t pending_vblank_cnt;
	wait_queue_head_t pending_vblank_wq;
};

/**
 * struct dpu_enc_phys_init_params - initialization parameters for phys encs
 * @dpu_kms:		Pointer to the dpu_kms top level
 * @parent:		Pointer to the containing virtual encoder
 * @parent_ops:		Callbacks exposed by the parent to the phys_enc
 * @split_role:		Role to play in a split-panel configuration
 * @hw_intf:		Hardware interface to the intf registers
 * @hw_wb:		Hardware interface to the wb registers
 * @enc_spinlock:	Virtual-Encoder-Wide Spin Lock for IRQ purposes
 */
struct dpu_enc_phys_init_params {
	struct dpu_kms *dpu_kms;
	struct drm_encoder *parent;
	enum dpu_enc_split_role split_role;
	struct dpu_hw_intf *hw_intf;
	struct dpu_hw_wb *hw_wb;
	spinlock_t *enc_spinlock;
};

/**
 * dpu_encoder_wait_info - container for passing arguments to irq wait functions
 * @wq: wait queue structure
 * @atomic_cnt: wait until atomic_cnt equals zero
 * @timeout_ms: timeout value in milliseconds
 */
struct dpu_encoder_wait_info {
	wait_queue_head_t *wq;
	atomic_t *atomic_cnt;
	s64 timeout_ms;
};

/**
 * dpu_encoder_phys_vid_init - Construct a new video mode physical encoder
 * @p:	Pointer to init params structure
 * Return: Error code or newly allocated encoder
 */
struct dpu_encoder_phys *dpu_encoder_phys_vid_init(struct drm_device *dev,
		struct dpu_enc_phys_init_params *p);

/**
 * dpu_encoder_phys_cmd_init - Construct a new command mode physical encoder
 * @dev:  Corresponding device for devres management
 * @p:	Pointer to init params structure
 * Return: Error code or newly allocated encoder
 */
struct dpu_encoder_phys *dpu_encoder_phys_cmd_init(struct drm_device *dev,
		struct dpu_enc_phys_init_params *p);

/**
 * dpu_encoder_phys_wb_init - initialize writeback encoder
 * @dev:  Corresponding device for devres management
 * @init:	Pointer to init info structure with initialization params
 */
struct dpu_encoder_phys *dpu_encoder_phys_wb_init(struct drm_device *dev,
		struct dpu_enc_phys_init_params *p);

/**
 * dpu_encoder_helper_trigger_start - control start helper function
 *	This helper function may be optionally specified by physical
 *	encoders if they require ctl_start triggering.
 * @phys_enc: Pointer to physical encoder structure
 */
void dpu_encoder_helper_trigger_start(struct dpu_encoder_phys *phys_enc);

static inline enum dpu_3d_blend_mode dpu_encoder_helper_get_3d_blend_mode(
		struct dpu_encoder_phys *phys_enc)
{
	struct dpu_crtc_state *dpu_cstate;

	if (!phys_enc || phys_enc->enable_state == DPU_ENC_DISABLING)
		return BLEND_3D_NONE;

	dpu_cstate = to_dpu_crtc_state(phys_enc->parent->crtc->state);

	/* Use merge_3d unless DSC MERGE topology is used */
	if (phys_enc->split_role == ENC_ROLE_SOLO &&
	    dpu_cstate->num_mixers == CRTC_DUAL_MIXERS &&
	    !dpu_encoder_use_dsc_merge(phys_enc->parent))
		return BLEND_3D_H_ROW_INT;

	return BLEND_3D_NONE;
}

/**
 * dpu_encoder_helper_get_dsc - get DSC blocks mask for the DPU encoder
 *   This helper function is used by physical encoder to get DSC blocks mask
 *   used for this encoder.
 * @phys_enc: Pointer to physical encoder structure
 */
unsigned int dpu_encoder_helper_get_dsc(struct dpu_encoder_phys *phys_enc);

/**
 * dpu_encoder_get_drm_fmt - return DRM fourcc format
 * @phys_enc: Pointer to physical encoder structure
 */
u32 dpu_encoder_get_drm_fmt(struct dpu_encoder_phys *phys_enc);

/**
 * dpu_encoder_needs_periph_flush - return true if physical encoder requires
 *	peripheral flush
 * @phys_enc: Pointer to physical encoder structure
 */
bool dpu_encoder_needs_periph_flush(struct dpu_encoder_phys *phys_enc);

/**
 * dpu_encoder_helper_split_config - split display configuration helper function
 *	This helper function may be used by physical encoders to configure
 *	the split display related registers.
 * @phys_enc: Pointer to physical encoder structure
 * @interface: enum dpu_intf setting
 */
void dpu_encoder_helper_split_config(
		struct dpu_encoder_phys *phys_enc,
		enum dpu_intf interface);

/**
 * dpu_encoder_helper_report_irq_timeout - utility to report error that irq has
 *	timed out, including reporting frame error event to crtc and debug dump
 * @phys_enc: Pointer to physical encoder structure
 * @intr_idx: Failing interrupt index
 */
void dpu_encoder_helper_report_irq_timeout(struct dpu_encoder_phys *phys_enc,
		enum dpu_intr_idx intr_idx);

/**
 * dpu_encoder_helper_wait_for_irq - utility to wait on an irq.
 *	note: will call dpu_encoder_helper_wait_for_irq on timeout
 * @phys_enc: Pointer to physical encoder structure
 * @irq: IRQ index
 * @func: IRQ callback to be called in case of timeout
 * @wait_info: wait info struct
 * @Return: 0 or -ERROR
 */
int dpu_encoder_helper_wait_for_irq(struct dpu_encoder_phys *phys_enc,
		unsigned int irq,
		void (*func)(void *arg),
		struct dpu_encoder_wait_info *wait_info);

/**
 * dpu_encoder_helper_phys_cleanup - helper to cleanup dpu pipeline
 * @phys_enc: Pointer to physical encoder structure
 */
void dpu_encoder_helper_phys_cleanup(struct dpu_encoder_phys *phys_enc);

/**
 * dpu_encoder_helper_phys_setup_cdm - setup chroma down sampling block
 * @phys_enc: Pointer to physical encoder
 * @output_type: HDMI/WB
 */
void dpu_encoder_helper_phys_setup_cdm(struct dpu_encoder_phys *phys_enc,
<<<<<<< HEAD
				       const struct dpu_format *dpu_fmt,
=======
				       const struct msm_format *dpu_fmt,
>>>>>>> 0c383648
				       u32 output_type);

/**
 * dpu_encoder_vblank_callback - Notify virtual encoder of vblank IRQ reception
 * @drm_enc:    Pointer to drm encoder structure
 * @phys_enc:	Pointer to physical encoder
 * Note: This is called from IRQ handler context.
 */
void dpu_encoder_vblank_callback(struct drm_encoder *drm_enc,
				 struct dpu_encoder_phys *phy_enc);

/** dpu_encoder_underrun_callback - Notify virtual encoder of underrun IRQ reception
 * @drm_enc:    Pointer to drm encoder structure
 * @phys_enc:	Pointer to physical encoder
 * Note: This is called from IRQ handler context.
 */
void dpu_encoder_underrun_callback(struct drm_encoder *drm_enc,
				   struct dpu_encoder_phys *phy_enc);

/** dpu_encoder_frame_done_callback -- Notify virtual encoder that this phys encoder completes last request frame
 * @drm_enc:    Pointer to drm encoder structure
 * @phys_enc:	Pointer to physical encoder
 * @event:	Event to process
 */
void dpu_encoder_frame_done_callback(
		struct drm_encoder *drm_enc,
		struct dpu_encoder_phys *ready_phys, u32 event);

void dpu_encoder_phys_init(struct dpu_encoder_phys *phys,
			   struct dpu_enc_phys_init_params *p);

#endif /* __dpu_encoder_phys_H__ */<|MERGE_RESOLUTION|>--- conflicted
+++ resolved
@@ -393,11 +393,7 @@
  * @output_type: HDMI/WB
  */
 void dpu_encoder_helper_phys_setup_cdm(struct dpu_encoder_phys *phys_enc,
-<<<<<<< HEAD
-				       const struct dpu_format *dpu_fmt,
-=======
 				       const struct msm_format *dpu_fmt,
->>>>>>> 0c383648
 				       u32 output_type);
 
 /**
