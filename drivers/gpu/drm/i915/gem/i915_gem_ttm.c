// SPDX-License-Identifier: MIT
/*
 * Copyright © 2021 Intel Corporation
 */

#include <drm/ttm/ttm_bo_driver.h>
#include <drm/ttm/ttm_placement.h>

#include "i915_drv.h"
#include "intel_memory_region.h"
#include "intel_region_ttm.h"

#include "gem/i915_gem_mman.h"
#include "gem/i915_gem_object.h"
#include "gem/i915_gem_region.h"
#include "gem/i915_gem_ttm.h"
#include "gem/i915_gem_ttm_pm.h"


#include "gt/intel_engine_pm.h"
#include "gt/intel_gt.h"
#include "gt/intel_migrate.h"

#define I915_TTM_PRIO_PURGE     0
#define I915_TTM_PRIO_NO_PAGES  1
#define I915_TTM_PRIO_HAS_PAGES 2

/*
 * Size of struct ttm_place vector in on-stack struct ttm_placement allocs
 */
#define I915_TTM_MAX_PLACEMENTS INTEL_REGION_UNKNOWN

/**
 * struct i915_ttm_tt - TTM page vector with additional private information
 * @ttm: The base TTM page vector.
 * @dev: The struct device used for dma mapping and unmapping.
 * @cached_st: The cached scatter-gather table.
 *
 * Note that DMA may be going on right up to the point where the page-
 * vector is unpopulated in delayed destroy. Hence keep the
 * scatter-gather table mapped and cached up to that point. This is
 * different from the cached gem object io scatter-gather table which
 * doesn't have an associated dma mapping.
 */
struct i915_ttm_tt {
	struct ttm_tt ttm;
	struct device *dev;
	struct sg_table *cached_st;
};

static const struct ttm_place sys_placement_flags = {
	.fpfn = 0,
	.lpfn = 0,
	.mem_type = I915_PL_SYSTEM,
	.flags = 0,
};

static struct ttm_placement i915_sys_placement = {
	.num_placement = 1,
	.placement = &sys_placement_flags,
	.num_busy_placement = 1,
	.busy_placement = &sys_placement_flags,
};

/**
 * i915_ttm_sys_placement - Return the struct ttm_placement to be
 * used for an object in system memory.
 *
 * Rather than making the struct extern, use this
 * function.
 *
 * Return: A pointer to a static variable for sys placement.
 */
struct ttm_placement *i915_ttm_sys_placement(void)
{
	return &i915_sys_placement;
}

static int i915_ttm_err_to_gem(int err)
{
	/* Fastpath */
	if (likely(!err))
		return 0;

	switch (err) {
	case -EBUSY:
		/*
		 * TTM likes to convert -EDEADLK to -EBUSY, and wants us to
		 * restart the operation, since we don't record the contending
		 * lock. We use -EAGAIN to restart.
		 */
		return -EAGAIN;
	case -ENOSPC:
		/*
		 * Memory type / region is full, and we can't evict.
		 * Except possibly system, that returns -ENOMEM;
		 */
		return -ENXIO;
	default:
		break;
	}

	return err;
}

static bool gpu_binds_iomem(struct ttm_resource *mem)
{
	return mem->mem_type != TTM_PL_SYSTEM;
}

static bool cpu_maps_iomem(struct ttm_resource *mem)
{
	/* Once / if we support GGTT, this is also false for cached ttm_tts */
	return mem->mem_type != TTM_PL_SYSTEM;
}

static enum i915_cache_level
i915_ttm_cache_level(struct drm_i915_private *i915, struct ttm_resource *res,
		     struct ttm_tt *ttm)
{
	return ((HAS_LLC(i915) || HAS_SNOOP(i915)) && !gpu_binds_iomem(res) &&
		ttm->caching == ttm_cached) ? I915_CACHE_LLC :
		I915_CACHE_NONE;
}

static void i915_ttm_adjust_lru(struct drm_i915_gem_object *obj);

static enum ttm_caching
i915_ttm_select_tt_caching(const struct drm_i915_gem_object *obj)
{
	/*
	 * Objects only allowed in system get cached cpu-mappings.
	 * Other objects get WC mapping for now. Even if in system.
	 */
	if (obj->mm.region->type == INTEL_MEMORY_SYSTEM &&
	    obj->mm.n_placements <= 1)
		return ttm_cached;

	return ttm_write_combined;
}

static void
i915_ttm_place_from_region(const struct intel_memory_region *mr,
			   struct ttm_place *place,
			   unsigned int flags)
{
	memset(place, 0, sizeof(*place));
	place->mem_type = intel_region_to_ttm_type(mr);

	if (flags & I915_BO_ALLOC_CONTIGUOUS)
		place->flags = TTM_PL_FLAG_CONTIGUOUS;
}

static void
i915_ttm_placement_from_obj(const struct drm_i915_gem_object *obj,
			    struct ttm_place *requested,
			    struct ttm_place *busy,
			    struct ttm_placement *placement)
{
	unsigned int num_allowed = obj->mm.n_placements;
	unsigned int flags = obj->flags;
	unsigned int i;

	placement->num_placement = 1;
	i915_ttm_place_from_region(num_allowed ? obj->mm.placements[0] :
				   obj->mm.region, requested, flags);

	/* Cache this on object? */
	placement->num_busy_placement = num_allowed;
	for (i = 0; i < placement->num_busy_placement; ++i)
		i915_ttm_place_from_region(obj->mm.placements[i], busy + i, flags);

	if (num_allowed == 0) {
		*busy = *requested;
		placement->num_busy_placement = 1;
	}

	placement->placement = requested;
	placement->busy_placement = busy;
}

static struct ttm_tt *i915_ttm_tt_create(struct ttm_buffer_object *bo,
					 uint32_t page_flags)
{
	struct ttm_resource_manager *man =
		ttm_manager_type(bo->bdev, bo->resource->mem_type);
	struct drm_i915_gem_object *obj = i915_ttm_to_gem(bo);
	struct i915_ttm_tt *i915_tt;
	int ret;

	i915_tt = kzalloc(sizeof(*i915_tt), GFP_KERNEL);
	if (!i915_tt)
		return NULL;

	if (obj->flags & I915_BO_ALLOC_CPU_CLEAR &&
	    man->use_tt)
		page_flags |= TTM_TT_FLAG_ZERO_ALLOC;

	ret = ttm_tt_init(&i915_tt->ttm, bo, page_flags,
			  i915_ttm_select_tt_caching(obj));
	if (ret) {
		kfree(i915_tt);
		return NULL;
	}

	i915_tt->dev = obj->base.dev->dev;

	return &i915_tt->ttm;
}

static void i915_ttm_tt_unpopulate(struct ttm_device *bdev, struct ttm_tt *ttm)
{
	struct i915_ttm_tt *i915_tt = container_of(ttm, typeof(*i915_tt), ttm);

	if (i915_tt->cached_st) {
		dma_unmap_sgtable(i915_tt->dev, i915_tt->cached_st,
				  DMA_BIDIRECTIONAL, 0);
		sg_free_table(i915_tt->cached_st);
		kfree(i915_tt->cached_st);
		i915_tt->cached_st = NULL;
	}
	ttm_pool_free(&bdev->pool, ttm);
}

static void i915_ttm_tt_destroy(struct ttm_device *bdev, struct ttm_tt *ttm)
{
	struct i915_ttm_tt *i915_tt = container_of(ttm, typeof(*i915_tt), ttm);

	ttm_tt_fini(ttm);
	kfree(i915_tt);
}

static bool i915_ttm_eviction_valuable(struct ttm_buffer_object *bo,
				       const struct ttm_place *place)
{
	struct drm_i915_gem_object *obj = i915_ttm_to_gem(bo);

	/* Will do for now. Our pinned objects are still on TTM's LRU lists */
	return i915_gem_object_evictable(obj);
}

static void i915_ttm_evict_flags(struct ttm_buffer_object *bo,
				 struct ttm_placement *placement)
{
	*placement = i915_sys_placement;
}

static int i915_ttm_move_notify(struct ttm_buffer_object *bo)
{
	struct drm_i915_gem_object *obj = i915_ttm_to_gem(bo);
	int ret;

	ret = i915_gem_object_unbind(obj, I915_GEM_OBJECT_UNBIND_ACTIVE);
	if (ret)
		return ret;

	ret = __i915_gem_object_put_pages(obj);
	if (ret)
		return ret;

	return 0;
}

static void i915_ttm_free_cached_io_st(struct drm_i915_gem_object *obj)
{
	struct radix_tree_iter iter;
	void __rcu **slot;

	if (!obj->ttm.cached_io_st)
		return;

	rcu_read_lock();
	radix_tree_for_each_slot(slot, &obj->ttm.get_io_page.radix, &iter, 0)
		radix_tree_delete(&obj->ttm.get_io_page.radix, iter.index);
	rcu_read_unlock();

	sg_free_table(obj->ttm.cached_io_st);
	kfree(obj->ttm.cached_io_st);
	obj->ttm.cached_io_st = NULL;
}

static void
i915_ttm_adjust_domains_after_move(struct drm_i915_gem_object *obj)
{
	struct ttm_buffer_object *bo = i915_gem_to_ttm(obj);

	if (cpu_maps_iomem(bo->resource) || bo->ttm->caching != ttm_cached) {
		obj->write_domain = I915_GEM_DOMAIN_WC;
		obj->read_domains = I915_GEM_DOMAIN_WC;
	} else {
		obj->write_domain = I915_GEM_DOMAIN_CPU;
		obj->read_domains = I915_GEM_DOMAIN_CPU;
	}
}

static void i915_ttm_adjust_gem_after_move(struct drm_i915_gem_object *obj)
{
	struct ttm_buffer_object *bo = i915_gem_to_ttm(obj);
	unsigned int cache_level;
	unsigned int i;

	/*
	 * If object was moved to an allowable region, update the object
	 * region to consider it migrated. Note that if it's currently not
	 * in an allowable region, it's evicted and we don't update the
	 * object region.
	 */
	if (intel_region_to_ttm_type(obj->mm.region) != bo->resource->mem_type) {
		for (i = 0; i < obj->mm.n_placements; ++i) {
			struct intel_memory_region *mr = obj->mm.placements[i];

			if (intel_region_to_ttm_type(mr) == bo->resource->mem_type &&
			    mr != obj->mm.region) {
				i915_gem_object_release_memory_region(obj);
				i915_gem_object_init_memory_region(obj, mr);
				break;
			}
		}
	}

	obj->mem_flags &= ~(I915_BO_FLAG_STRUCT_PAGE | I915_BO_FLAG_IOMEM);

	obj->mem_flags |= cpu_maps_iomem(bo->resource) ? I915_BO_FLAG_IOMEM :
		I915_BO_FLAG_STRUCT_PAGE;

	cache_level = i915_ttm_cache_level(to_i915(bo->base.dev), bo->resource,
					   bo->ttm);
	i915_gem_object_set_cache_coherency(obj, cache_level);
}

static void i915_ttm_purge(struct drm_i915_gem_object *obj)
{
	struct ttm_buffer_object *bo = i915_gem_to_ttm(obj);
	struct ttm_operation_ctx ctx = {
		.interruptible = true,
		.no_wait_gpu = false,
	};
	struct ttm_placement place = {};
	int ret;

	if (obj->mm.madv == __I915_MADV_PURGED)
		return;

	/* TTM's purge interface. Note that we might be reentering. */
	ret = ttm_bo_validate(bo, &place, &ctx);
	if (!ret) {
		obj->write_domain = 0;
		obj->read_domains = 0;
		i915_ttm_adjust_gem_after_move(obj);
		i915_ttm_free_cached_io_st(obj);
		obj->mm.madv = __I915_MADV_PURGED;
	}
}

static void i915_ttm_swap_notify(struct ttm_buffer_object *bo)
{
	struct drm_i915_gem_object *obj = i915_ttm_to_gem(bo);
	int ret = i915_ttm_move_notify(bo);

	GEM_WARN_ON(ret);
	GEM_WARN_ON(obj->ttm.cached_io_st);
	if (!ret && obj->mm.madv != I915_MADV_WILLNEED)
		i915_ttm_purge(obj);
}

static void i915_ttm_delete_mem_notify(struct ttm_buffer_object *bo)
{
	struct drm_i915_gem_object *obj = i915_ttm_to_gem(bo);

<<<<<<< HEAD
	if (likely(obj))
		i915_ttm_free_cached_io_st(obj);
=======
	if (likely(obj)) {
		__i915_gem_object_pages_fini(obj);
		i915_ttm_free_cached_io_st(obj);
	}
>>>>>>> 1176d15f
}

static struct intel_memory_region *
i915_ttm_region(struct ttm_device *bdev, int ttm_mem_type)
{
	struct drm_i915_private *i915 = container_of(bdev, typeof(*i915), bdev);

	/* There's some room for optimization here... */
	GEM_BUG_ON(ttm_mem_type != I915_PL_SYSTEM &&
		   ttm_mem_type < I915_PL_LMEM0);
	if (ttm_mem_type == I915_PL_SYSTEM)
		return intel_memory_region_lookup(i915, INTEL_MEMORY_SYSTEM,
						  0);

	return intel_memory_region_lookup(i915, INTEL_MEMORY_LOCAL,
					  ttm_mem_type - I915_PL_LMEM0);
}

static struct sg_table *i915_ttm_tt_get_st(struct ttm_tt *ttm)
{
	struct i915_ttm_tt *i915_tt = container_of(ttm, typeof(*i915_tt), ttm);
	struct sg_table *st;
	int ret;

	if (i915_tt->cached_st)
		return i915_tt->cached_st;

	st = kzalloc(sizeof(*st), GFP_KERNEL);
	if (!st)
		return ERR_PTR(-ENOMEM);

	ret = sg_alloc_table_from_pages_segment(st,
			ttm->pages, ttm->num_pages,
			0, (unsigned long)ttm->num_pages << PAGE_SHIFT,
			i915_sg_segment_size(), GFP_KERNEL);
	if (ret) {
		kfree(st);
		return ERR_PTR(ret);
	}

	ret = dma_map_sgtable(i915_tt->dev, st, DMA_BIDIRECTIONAL, 0);
	if (ret) {
		sg_free_table(st);
		kfree(st);
		return ERR_PTR(ret);
	}

	i915_tt->cached_st = st;
	return st;
}

static struct sg_table *
i915_ttm_resource_get_st(struct drm_i915_gem_object *obj,
			 struct ttm_resource *res)
{
	struct ttm_buffer_object *bo = i915_gem_to_ttm(obj);

	if (!gpu_binds_iomem(res))
		return i915_ttm_tt_get_st(bo->ttm);

	/*
	 * If CPU mapping differs, we need to add the ttm_tt pages to
	 * the resulting st. Might make sense for GGTT.
	 */
	GEM_WARN_ON(!cpu_maps_iomem(res));
	return intel_region_ttm_resource_to_st(obj->mm.region, res);
}

static int i915_ttm_accel_move(struct ttm_buffer_object *bo,
			       bool clear,
			       struct ttm_resource *dst_mem,
			       struct ttm_tt *dst_ttm,
			       struct sg_table *dst_st)
{
	struct drm_i915_private *i915 = container_of(bo->bdev, typeof(*i915),
						     bdev);
	struct ttm_resource_manager *src_man =
		ttm_manager_type(bo->bdev, bo->resource->mem_type);
	struct drm_i915_gem_object *obj = i915_ttm_to_gem(bo);
	struct sg_table *src_st;
	struct i915_request *rq;
	struct ttm_tt *src_ttm = bo->ttm;
	enum i915_cache_level src_level, dst_level;
	int ret;

	if (!i915->gt.migrate.context || intel_gt_is_wedged(&i915->gt))
		return -EINVAL;

	dst_level = i915_ttm_cache_level(i915, dst_mem, dst_ttm);
	if (clear) {
		if (bo->type == ttm_bo_type_kernel)
			return -EINVAL;

		intel_engine_pm_get(i915->gt.migrate.context->engine);
		ret = intel_context_migrate_clear(i915->gt.migrate.context, NULL,
						  dst_st->sgl, dst_level,
						  gpu_binds_iomem(dst_mem),
						  0, &rq);

		if (!ret && rq) {
			i915_request_wait(rq, 0, MAX_SCHEDULE_TIMEOUT);
			i915_request_put(rq);
		}
		intel_engine_pm_put(i915->gt.migrate.context->engine);
	} else {
		src_st = src_man->use_tt ? i915_ttm_tt_get_st(src_ttm) :
			obj->ttm.cached_io_st;

		src_level = i915_ttm_cache_level(i915, bo->resource, src_ttm);
		intel_engine_pm_get(i915->gt.migrate.context->engine);
		ret = intel_context_migrate_copy(i915->gt.migrate.context,
						 NULL, src_st->sgl, src_level,
						 gpu_binds_iomem(bo->resource),
						 dst_st->sgl, dst_level,
						 gpu_binds_iomem(dst_mem),
						 &rq);
		if (!ret && rq) {
			i915_request_wait(rq, 0, MAX_SCHEDULE_TIMEOUT);
			i915_request_put(rq);
		}
		intel_engine_pm_put(i915->gt.migrate.context->engine);
	}

	return ret;
}

static void __i915_ttm_move(struct ttm_buffer_object *bo, bool clear,
			    struct ttm_resource *dst_mem,
			    struct ttm_tt *dst_ttm,
			    struct sg_table *dst_st,
			    bool allow_accel)
{
	int ret = -EINVAL;

	if (allow_accel)
		ret = i915_ttm_accel_move(bo, clear, dst_mem, dst_ttm, dst_st);
	if (ret) {
		struct drm_i915_gem_object *obj = i915_ttm_to_gem(bo);
		struct intel_memory_region *dst_reg, *src_reg;
		union {
			struct ttm_kmap_iter_tt tt;
			struct ttm_kmap_iter_iomap io;
		} _dst_iter, _src_iter;
		struct ttm_kmap_iter *dst_iter, *src_iter;

		dst_reg = i915_ttm_region(bo->bdev, dst_mem->mem_type);
		src_reg = i915_ttm_region(bo->bdev, bo->resource->mem_type);
		GEM_BUG_ON(!dst_reg || !src_reg);

		dst_iter = !cpu_maps_iomem(dst_mem) ?
			ttm_kmap_iter_tt_init(&_dst_iter.tt, dst_ttm) :
			ttm_kmap_iter_iomap_init(&_dst_iter.io, &dst_reg->iomap,
						 dst_st, dst_reg->region.start);

		src_iter = !cpu_maps_iomem(bo->resource) ?
			ttm_kmap_iter_tt_init(&_src_iter.tt, bo->ttm) :
			ttm_kmap_iter_iomap_init(&_src_iter.io, &src_reg->iomap,
						 obj->ttm.cached_io_st,
						 src_reg->region.start);

		ttm_move_memcpy(clear, dst_mem->num_pages, dst_iter, src_iter);
	}
}

static int i915_ttm_move(struct ttm_buffer_object *bo, bool evict,
			 struct ttm_operation_ctx *ctx,
			 struct ttm_resource *dst_mem,
			 struct ttm_place *hop)
{
	struct drm_i915_gem_object *obj = i915_ttm_to_gem(bo);
	struct ttm_resource_manager *dst_man =
		ttm_manager_type(bo->bdev, dst_mem->mem_type);
	struct ttm_tt *ttm = bo->ttm;
	struct sg_table *dst_st;
	bool clear;
	int ret;

	/* Sync for now. We could do the actual copy async. */
	ret = ttm_bo_wait_ctx(bo, ctx);
	if (ret)
		return ret;

	ret = i915_ttm_move_notify(bo);
	if (ret)
		return ret;

	if (obj->mm.madv != I915_MADV_WILLNEED) {
		i915_ttm_purge(obj);
		ttm_resource_free(bo, &dst_mem);
		return 0;
	}

	/* Populate ttm with pages if needed. Typically system memory. */
	if (ttm && (dst_man->use_tt || (ttm->page_flags & TTM_TT_FLAG_SWAPPED))) {
		ret = ttm_tt_populate(bo->bdev, ttm, ctx);
		if (ret)
			return ret;
	}

	dst_st = i915_ttm_resource_get_st(obj, dst_mem);
	if (IS_ERR(dst_st))
		return PTR_ERR(dst_st);

	clear = !cpu_maps_iomem(bo->resource) && (!ttm || !ttm_tt_is_populated(ttm));
	if (!(clear && ttm && !(ttm->page_flags & TTM_TT_FLAG_ZERO_ALLOC)))
		__i915_ttm_move(bo, clear, dst_mem, bo->ttm, dst_st, true);

	ttm_bo_move_sync_cleanup(bo, dst_mem);
	i915_ttm_adjust_domains_after_move(obj);
	i915_ttm_free_cached_io_st(obj);

	if (gpu_binds_iomem(dst_mem) || cpu_maps_iomem(dst_mem)) {
		obj->ttm.cached_io_st = dst_st;
		obj->ttm.get_io_page.sg_pos = dst_st->sgl;
		obj->ttm.get_io_page.sg_idx = 0;
	}

	i915_ttm_adjust_gem_after_move(obj);
	return 0;
}

static int i915_ttm_io_mem_reserve(struct ttm_device *bdev, struct ttm_resource *mem)
{
	if (!cpu_maps_iomem(mem))
		return 0;

	mem->bus.caching = ttm_write_combined;
	mem->bus.is_iomem = true;

	return 0;
}

static unsigned long i915_ttm_io_mem_pfn(struct ttm_buffer_object *bo,
					 unsigned long page_offset)
{
	struct drm_i915_gem_object *obj = i915_ttm_to_gem(bo);
	unsigned long base = obj->mm.region->iomap.base - obj->mm.region->region.start;
	struct scatterlist *sg;
	unsigned int ofs;

	GEM_WARN_ON(bo->ttm);

	sg = __i915_gem_object_get_sg(obj, &obj->ttm.get_io_page, page_offset, &ofs, true);

	return ((base + sg_dma_address(sg)) >> PAGE_SHIFT) + ofs;
}

static struct ttm_device_funcs i915_ttm_bo_driver = {
	.ttm_tt_create = i915_ttm_tt_create,
	.ttm_tt_unpopulate = i915_ttm_tt_unpopulate,
	.ttm_tt_destroy = i915_ttm_tt_destroy,
	.eviction_valuable = i915_ttm_eviction_valuable,
	.evict_flags = i915_ttm_evict_flags,
	.move = i915_ttm_move,
	.swap_notify = i915_ttm_swap_notify,
	.delete_mem_notify = i915_ttm_delete_mem_notify,
	.io_mem_reserve = i915_ttm_io_mem_reserve,
	.io_mem_pfn = i915_ttm_io_mem_pfn,
};

/**
 * i915_ttm_driver - Return a pointer to the TTM device funcs
 *
 * Return: Pointer to statically allocated TTM device funcs.
 */
struct ttm_device_funcs *i915_ttm_driver(void)
{
	return &i915_ttm_bo_driver;
}

static int __i915_ttm_get_pages(struct drm_i915_gem_object *obj,
				struct ttm_placement *placement)
{
	struct ttm_buffer_object *bo = i915_gem_to_ttm(obj);
	struct ttm_operation_ctx ctx = {
		.interruptible = true,
		.no_wait_gpu = false,
	};
	struct sg_table *st;
	int real_num_busy;
	int ret;

	/* First try only the requested placement. No eviction. */
	real_num_busy = fetch_and_zero(&placement->num_busy_placement);
	ret = ttm_bo_validate(bo, placement, &ctx);
	if (ret) {
		ret = i915_ttm_err_to_gem(ret);
		/*
		 * Anything that wants to restart the operation gets to
		 * do that.
		 */
		if (ret == -EDEADLK || ret == -EINTR || ret == -ERESTARTSYS ||
		    ret == -EAGAIN)
			return ret;

		/*
		 * If the initial attempt fails, allow all accepted placements,
		 * evicting if necessary.
		 */
		placement->num_busy_placement = real_num_busy;
		ret = ttm_bo_validate(bo, placement, &ctx);
		if (ret)
			return i915_ttm_err_to_gem(ret);
	}

	i915_ttm_adjust_lru(obj);
	if (bo->ttm && !ttm_tt_is_populated(bo->ttm)) {
		ret = ttm_tt_populate(bo->bdev, bo->ttm, &ctx);
		if (ret)
			return ret;

		i915_ttm_adjust_domains_after_move(obj);
		i915_ttm_adjust_gem_after_move(obj);
	}

	if (!i915_gem_object_has_pages(obj)) {
		/* Object either has a page vector or is an iomem object */
		st = bo->ttm ? i915_ttm_tt_get_st(bo->ttm) : obj->ttm.cached_io_st;
		if (IS_ERR(st))
			return PTR_ERR(st);

		__i915_gem_object_set_pages(obj, st, i915_sg_dma_sizes(st->sgl));
	}

	return ret;
}

static int i915_ttm_get_pages(struct drm_i915_gem_object *obj)
{
	struct ttm_place requested, busy[I915_TTM_MAX_PLACEMENTS];
	struct ttm_placement placement;

	GEM_BUG_ON(obj->mm.n_placements > I915_TTM_MAX_PLACEMENTS);

	/* Move to the requested placement. */
	i915_ttm_placement_from_obj(obj, &requested, busy, &placement);

	return __i915_ttm_get_pages(obj, &placement);
}

/**
 * DOC: Migration vs eviction
 *
 * GEM migration may not be the same as TTM migration / eviction. If
 * the TTM core decides to evict an object it may be evicted to a
 * TTM memory type that is not in the object's allowable GEM regions, or
 * in fact theoretically to a TTM memory type that doesn't correspond to
 * a GEM memory region. In that case the object's GEM region is not
 * updated, and the data is migrated back to the GEM region at
 * get_pages time. TTM may however set up CPU ptes to the object even
 * when it is evicted.
 * Gem forced migration using the i915_ttm_migrate() op, is allowed even
 * to regions that are not in the object's list of allowable placements.
 */
static int i915_ttm_migrate(struct drm_i915_gem_object *obj,
			    struct intel_memory_region *mr)
{
	struct ttm_place requested;
	struct ttm_placement placement;
	int ret;

	i915_ttm_place_from_region(mr, &requested, obj->flags);
	placement.num_placement = 1;
	placement.num_busy_placement = 1;
	placement.placement = &requested;
	placement.busy_placement = &requested;

	ret = __i915_ttm_get_pages(obj, &placement);
	if (ret)
		return ret;

	/*
	 * Reinitialize the region bindings. This is primarily
	 * required for objects where the new region is not in
	 * its allowable placements.
	 */
	if (obj->mm.region != mr) {
		i915_gem_object_release_memory_region(obj);
		i915_gem_object_init_memory_region(obj, mr);
	}

	return 0;
}

static void i915_ttm_put_pages(struct drm_i915_gem_object *obj,
			       struct sg_table *st)
{
	/*
	 * We're currently not called from a shrinker, so put_pages()
	 * typically means the object is about to destroyed, or called
	 * from move_notify(). So just avoid doing much for now.
	 * If the object is not destroyed next, The TTM eviction logic
	 * and shrinkers will move it out if needed.
	 */

	i915_ttm_adjust_lru(obj);
}

static void i915_ttm_adjust_lru(struct drm_i915_gem_object *obj)
{
	struct ttm_buffer_object *bo = i915_gem_to_ttm(obj);

	/*
	 * Don't manipulate the TTM LRUs while in TTM bo destruction.
	 * We're called through i915_ttm_delete_mem_notify().
	 */
	if (!kref_read(&bo->kref))
		return;

	/*
	 * Put on the correct LRU list depending on the MADV status
	 */
	spin_lock(&bo->bdev->lru_lock);
	if (obj->mm.madv != I915_MADV_WILLNEED) {
		bo->priority = I915_TTM_PRIO_PURGE;
	} else if (!i915_gem_object_has_pages(obj)) {
		if (bo->priority < I915_TTM_PRIO_HAS_PAGES)
			bo->priority = I915_TTM_PRIO_HAS_PAGES;
	} else {
		if (bo->priority > I915_TTM_PRIO_NO_PAGES)
			bo->priority = I915_TTM_PRIO_NO_PAGES;
	}

	ttm_bo_move_to_lru_tail(bo, bo->resource, NULL);
	spin_unlock(&bo->bdev->lru_lock);
}

/*
 * TTM-backed gem object destruction requires some clarification.
 * Basically we have two possibilities here. We can either rely on the
 * i915 delayed destruction and put the TTM object when the object
 * is idle. This would be detected by TTM which would bypass the
 * TTM delayed destroy handling. The other approach is to put the TTM
 * object early and rely on the TTM destroyed handling, and then free
 * the leftover parts of the GEM object once TTM's destroyed list handling is
 * complete. For now, we rely on the latter for two reasons:
 * a) TTM can evict an object even when it's on the delayed destroy list,
 * which in theory allows for complete eviction.
 * b) There is work going on in TTM to allow freeing an object even when
 * it's not idle, and using the TTM destroyed list handling could help us
 * benefit from that.
 */
static void i915_ttm_delayed_free(struct drm_i915_gem_object *obj)
{
	GEM_BUG_ON(!obj->ttm.created);

	ttm_bo_put(i915_gem_to_ttm(obj));
}

static vm_fault_t vm_fault_ttm(struct vm_fault *vmf)
{
	struct vm_area_struct *area = vmf->vma;
	struct drm_i915_gem_object *obj =
		i915_ttm_to_gem(area->vm_private_data);

	/* Sanity check that we allow writing into this object */
	if (unlikely(i915_gem_object_is_readonly(obj) &&
		     area->vm_flags & VM_WRITE))
		return VM_FAULT_SIGBUS;

	return ttm_bo_vm_fault(vmf);
}

static int
vm_access_ttm(struct vm_area_struct *area, unsigned long addr,
	      void *buf, int len, int write)
{
	struct drm_i915_gem_object *obj =
		i915_ttm_to_gem(area->vm_private_data);

	if (i915_gem_object_is_readonly(obj) && write)
		return -EACCES;

	return ttm_bo_vm_access(area, addr, buf, len, write);
}

static void ttm_vm_open(struct vm_area_struct *vma)
{
	struct drm_i915_gem_object *obj =
		i915_ttm_to_gem(vma->vm_private_data);

	GEM_BUG_ON(!obj);
	i915_gem_object_get(obj);
}

static void ttm_vm_close(struct vm_area_struct *vma)
{
	struct drm_i915_gem_object *obj =
		i915_ttm_to_gem(vma->vm_private_data);

	GEM_BUG_ON(!obj);
	i915_gem_object_put(obj);
}

static const struct vm_operations_struct vm_ops_ttm = {
	.fault = vm_fault_ttm,
	.access = vm_access_ttm,
	.open = ttm_vm_open,
	.close = ttm_vm_close,
};

static u64 i915_ttm_mmap_offset(struct drm_i915_gem_object *obj)
{
	/* The ttm_bo must be allocated with I915_BO_ALLOC_USER */
	GEM_BUG_ON(!drm_mm_node_allocated(&obj->base.vma_node.vm_node));

	return drm_vma_node_offset_addr(&obj->base.vma_node);
}

static const struct drm_i915_gem_object_ops i915_gem_ttm_obj_ops = {
	.name = "i915_gem_object_ttm",

	.get_pages = i915_ttm_get_pages,
	.put_pages = i915_ttm_put_pages,
	.truncate = i915_ttm_purge,
	.adjust_lru = i915_ttm_adjust_lru,
	.delayed_free = i915_ttm_delayed_free,
	.migrate = i915_ttm_migrate,
	.mmap_offset = i915_ttm_mmap_offset,
	.mmap_ops = &vm_ops_ttm,
};

void i915_ttm_bo_destroy(struct ttm_buffer_object *bo)
{
	struct drm_i915_gem_object *obj = i915_ttm_to_gem(bo);

	/* This releases all gem object bindings to the backend. */
	__i915_gem_free_object(obj);

	i915_gem_object_release_memory_region(obj);
	mutex_destroy(&obj->ttm.get_io_page.lock);

<<<<<<< HEAD
	if (obj->ttm.created)
=======
	if (obj->ttm.created) {
		i915_ttm_backup_free(obj);

		/* This releases all gem object bindings to the backend. */
		__i915_gem_free_object(obj);

>>>>>>> 1176d15f
		call_rcu(&obj->rcu, __i915_gem_free_object_rcu);
	} else {
		__i915_gem_object_fini(obj);
	}
}

/**
 * __i915_gem_ttm_object_init - Initialize a ttm-backed i915 gem object
 * @mem: The initial memory region for the object.
 * @obj: The gem object.
 * @size: Object size in bytes.
 * @flags: gem object flags.
 *
 * Return: 0 on success, negative error code on failure.
 */
int __i915_gem_ttm_object_init(struct intel_memory_region *mem,
			       struct drm_i915_gem_object *obj,
			       resource_size_t size,
			       resource_size_t page_size,
			       unsigned int flags)
{
	static struct lock_class_key lock_class;
	struct drm_i915_private *i915 = mem->i915;
	struct ttm_operation_ctx ctx = {
		.interruptible = true,
		.no_wait_gpu = false,
	};
	enum ttm_bo_type bo_type;
	int ret;

	drm_gem_private_object_init(&i915->drm, &obj->base, size);
	i915_gem_object_init(obj, &i915_gem_ttm_obj_ops, &lock_class, flags);

	/* Don't put on a region list until we're either locked or fully initialized. */
	obj->mm.region = intel_memory_region_get(mem);
	INIT_LIST_HEAD(&obj->mm.region_link);

	i915_gem_object_make_unshrinkable(obj);
	INIT_RADIX_TREE(&obj->ttm.get_io_page.radix, GFP_KERNEL | __GFP_NOWARN);
	mutex_init(&obj->ttm.get_io_page.lock);
	bo_type = (obj->flags & I915_BO_ALLOC_USER) ? ttm_bo_type_device :
		ttm_bo_type_kernel;

	obj->base.vma_node.driver_private = i915_gem_to_ttm(obj);

	/* Forcing the page size is kernel internal only */
	GEM_BUG_ON(page_size && obj->mm.n_placements);

	/*
	 * If this function fails, it will call the destructor, but
	 * our caller still owns the object. So no freeing in the
	 * destructor until obj->ttm.created is true.
	 * Similarly, in delayed_destroy, we can't call ttm_bo_put()
	 * until successful initialization.
	 */
	ret = ttm_bo_init_reserved(&i915->bdev, i915_gem_to_ttm(obj), size,
				   bo_type, &i915_sys_placement,
				   page_size >> PAGE_SHIFT,
				   &ctx, NULL, NULL, i915_ttm_bo_destroy);
	if (ret)
		return i915_ttm_err_to_gem(ret);

	obj->ttm.created = true;
	i915_gem_object_release_memory_region(obj);
	i915_gem_object_init_memory_region(obj, mem);
	i915_ttm_adjust_domains_after_move(obj);
	i915_ttm_adjust_gem_after_move(obj);
	i915_gem_object_unlock(obj);

	return 0;
}

static const struct intel_memory_region_ops ttm_system_region_ops = {
	.init_object = __i915_gem_ttm_object_init,
};

struct intel_memory_region *
i915_gem_ttm_system_setup(struct drm_i915_private *i915,
			  u16 type, u16 instance)
{
	struct intel_memory_region *mr;

	mr = intel_memory_region_create(i915, 0,
					totalram_pages() << PAGE_SHIFT,
					PAGE_SIZE, 0,
					type, instance,
					&ttm_system_region_ops);
	if (IS_ERR(mr))
		return mr;

	intel_memory_region_set_name(mr, "system-ttm");
	return mr;
}

/**
 * i915_gem_obj_copy_ttm - Copy the contents of one ttm-based gem object to
 * another
 * @dst: The destination object
 * @src: The source object
 * @allow_accel: Allow using the blitter. Otherwise TTM memcpy is used.
 * @intr: Whether to perform waits interruptible:
 *
 * Note: The caller is responsible for assuring that the underlying
 * TTM objects are populated if needed and locked.
 *
 * Return: Zero on success. Negative error code on error. If @intr == true,
 * then it may return -ERESTARTSYS or -EINTR.
 */
int i915_gem_obj_copy_ttm(struct drm_i915_gem_object *dst,
			  struct drm_i915_gem_object *src,
			  bool allow_accel, bool intr)
{
	struct ttm_buffer_object *dst_bo = i915_gem_to_ttm(dst);
	struct ttm_buffer_object *src_bo = i915_gem_to_ttm(src);
	struct ttm_operation_ctx ctx = {
		.interruptible = intr,
	};
	struct sg_table *dst_st;
	int ret;

	assert_object_held(dst);
	assert_object_held(src);

	/*
	 * Sync for now. This will change with async moves.
	 */
	ret = ttm_bo_wait_ctx(dst_bo, &ctx);
	if (!ret)
		ret = ttm_bo_wait_ctx(src_bo, &ctx);
	if (ret)
		return ret;

	dst_st = gpu_binds_iomem(dst_bo->resource) ?
		dst->ttm.cached_io_st : i915_ttm_tt_get_st(dst_bo->ttm);

	__i915_ttm_move(src_bo, false, dst_bo->resource, dst_bo->ttm,
			dst_st, allow_accel);

	return 0;
}<|MERGE_RESOLUTION|>--- conflicted
+++ resolved
@@ -367,15 +367,10 @@
 {
 	struct drm_i915_gem_object *obj = i915_ttm_to_gem(bo);
 
-<<<<<<< HEAD
-	if (likely(obj))
-		i915_ttm_free_cached_io_st(obj);
-=======
 	if (likely(obj)) {
 		__i915_gem_object_pages_fini(obj);
 		i915_ttm_free_cached_io_st(obj);
 	}
->>>>>>> 1176d15f
 }
 
 static struct intel_memory_region *
@@ -902,22 +897,15 @@
 {
 	struct drm_i915_gem_object *obj = i915_ttm_to_gem(bo);
 
-	/* This releases all gem object bindings to the backend. */
-	__i915_gem_free_object(obj);
-
 	i915_gem_object_release_memory_region(obj);
 	mutex_destroy(&obj->ttm.get_io_page.lock);
 
-<<<<<<< HEAD
-	if (obj->ttm.created)
-=======
 	if (obj->ttm.created) {
 		i915_ttm_backup_free(obj);
 
 		/* This releases all gem object bindings to the backend. */
 		__i915_gem_free_object(obj);
 
->>>>>>> 1176d15f
 		call_rcu(&obj->rcu, __i915_gem_free_object_rcu);
 	} else {
 		__i915_gem_object_fini(obj);
