// SPDX-License-Identifier: MIT
/*
 * Copyright © 2021 Intel Corporation
 */

#include <drm/ttm/ttm_bo_driver.h>
#include <drm/ttm/ttm_placement.h>

#include "i915_drv.h"
#include "intel_memory_region.h"
#include "intel_region_ttm.h"

#include "gem/i915_gem_mman.h"
#include "gem/i915_gem_object.h"
#include "gem/i915_gem_region.h"
#include "gem/i915_gem_ttm.h"
#include "gem/i915_gem_ttm_pm.h"


#include "gt/intel_engine_pm.h"
#include "gt/intel_gt.h"
#include "gt/intel_migrate.h"

#define I915_TTM_PRIO_PURGE     0
#define I915_TTM_PRIO_NO_PAGES  1
#define I915_TTM_PRIO_HAS_PAGES 2

/*
 * Size of struct ttm_place vector in on-stack struct ttm_placement allocs
 */
#define I915_TTM_MAX_PLACEMENTS INTEL_REGION_UNKNOWN

/**
 * struct i915_ttm_tt - TTM page vector with additional private information
 * @ttm: The base TTM page vector.
 * @dev: The struct device used for dma mapping and unmapping.
 * @cached_st: The cached scatter-gather table.
 *
 * Note that DMA may be going on right up to the point where the page-
 * vector is unpopulated in delayed destroy. Hence keep the
 * scatter-gather table mapped and cached up to that point. This is
 * different from the cached gem object io scatter-gather table which
 * doesn't have an associated dma mapping.
 */
struct i915_ttm_tt {
	struct ttm_tt ttm;
	struct device *dev;
	struct sg_table *cached_st;
};

static const struct ttm_place sys_placement_flags = {
	.fpfn = 0,
	.lpfn = 0,
	.mem_type = I915_PL_SYSTEM,
	.flags = 0,
};

static struct ttm_placement i915_sys_placement = {
	.num_placement = 1,
	.placement = &sys_placement_flags,
	.num_busy_placement = 1,
	.busy_placement = &sys_placement_flags,
};

/**
 * i915_ttm_sys_placement - Return the struct ttm_placement to be
 * used for an object in system memory.
 *
 * Rather than making the struct extern, use this
 * function.
 *
 * Return: A pointer to a static variable for sys placement.
 */
struct ttm_placement *i915_ttm_sys_placement(void)
{
	return &i915_sys_placement;
}

static int i915_ttm_err_to_gem(int err)
{
	/* Fastpath */
	if (likely(!err))
		return 0;

	switch (err) {
	case -EBUSY:
		/*
		 * TTM likes to convert -EDEADLK to -EBUSY, and wants us to
		 * restart the operation, since we don't record the contending
		 * lock. We use -EAGAIN to restart.
		 */
		return -EAGAIN;
	case -ENOSPC:
		/*
		 * Memory type / region is full, and we can't evict.
		 * Except possibly system, that returns -ENOMEM;
		 */
		return -ENXIO;
	default:
		break;
	}

	return err;
}

static bool gpu_binds_iomem(struct ttm_resource *mem)
{
	return mem->mem_type != TTM_PL_SYSTEM;
}

static bool cpu_maps_iomem(struct ttm_resource *mem)
{
	/* Once / if we support GGTT, this is also false for cached ttm_tts */
	return mem->mem_type != TTM_PL_SYSTEM;
}

static enum i915_cache_level
i915_ttm_cache_level(struct drm_i915_private *i915, struct ttm_resource *res,
		     struct ttm_tt *ttm)
{
	return ((HAS_LLC(i915) || HAS_SNOOP(i915)) && !gpu_binds_iomem(res) &&
		ttm->caching == ttm_cached) ? I915_CACHE_LLC :
		I915_CACHE_NONE;
}

static void i915_ttm_adjust_lru(struct drm_i915_gem_object *obj);

static enum ttm_caching
i915_ttm_select_tt_caching(const struct drm_i915_gem_object *obj)
{
	/*
	 * Objects only allowed in system get cached cpu-mappings.
	 * Other objects get WC mapping for now. Even if in system.
	 */
	if (obj->mm.region->type == INTEL_MEMORY_SYSTEM &&
	    obj->mm.n_placements <= 1)
		return ttm_cached;

	return ttm_write_combined;
}

static void
i915_ttm_place_from_region(const struct intel_memory_region *mr,
			   struct ttm_place *place,
			   unsigned int flags)
{
	memset(place, 0, sizeof(*place));
	place->mem_type = intel_region_to_ttm_type(mr);

	if (flags & I915_BO_ALLOC_CONTIGUOUS)
		place->flags = TTM_PL_FLAG_CONTIGUOUS;
}

static void
i915_ttm_placement_from_obj(const struct drm_i915_gem_object *obj,
			    struct ttm_place *requested,
			    struct ttm_place *busy,
			    struct ttm_placement *placement)
{
	unsigned int num_allowed = obj->mm.n_placements;
	unsigned int flags = obj->flags;
	unsigned int i;

	placement->num_placement = 1;
	i915_ttm_place_from_region(num_allowed ? obj->mm.placements[0] :
				   obj->mm.region, requested, flags);

	/* Cache this on object? */
	placement->num_busy_placement = num_allowed;
	for (i = 0; i < placement->num_busy_placement; ++i)
		i915_ttm_place_from_region(obj->mm.placements[i], busy + i, flags);

	if (num_allowed == 0) {
		*busy = *requested;
		placement->num_busy_placement = 1;
	}

	placement->placement = requested;
	placement->busy_placement = busy;
}

static struct ttm_tt *i915_ttm_tt_create(struct ttm_buffer_object *bo,
					 uint32_t page_flags)
{
	struct ttm_resource_manager *man =
		ttm_manager_type(bo->bdev, bo->resource->mem_type);
	struct drm_i915_gem_object *obj = i915_ttm_to_gem(bo);
	struct i915_ttm_tt *i915_tt;
	int ret;

	i915_tt = kzalloc(sizeof(*i915_tt), GFP_KERNEL);
	if (!i915_tt)
		return NULL;

	if (obj->flags & I915_BO_ALLOC_CPU_CLEAR &&
	    man->use_tt)
		page_flags |= TTM_TT_FLAG_ZERO_ALLOC;

	ret = ttm_tt_init(&i915_tt->ttm, bo, page_flags,
			  i915_ttm_select_tt_caching(obj));
	if (ret) {
		kfree(i915_tt);
		return NULL;
	}

	i915_tt->dev = obj->base.dev->dev;

	return &i915_tt->ttm;
}

static void i915_ttm_tt_unpopulate(struct ttm_device *bdev, struct ttm_tt *ttm)
{
	struct i915_ttm_tt *i915_tt = container_of(ttm, typeof(*i915_tt), ttm);

	if (i915_tt->cached_st) {
		dma_unmap_sgtable(i915_tt->dev, i915_tt->cached_st,
				  DMA_BIDIRECTIONAL, 0);
		sg_free_table(i915_tt->cached_st);
		kfree(i915_tt->cached_st);
		i915_tt->cached_st = NULL;
	}
	ttm_pool_free(&bdev->pool, ttm);
}

static void i915_ttm_tt_destroy(struct ttm_device *bdev, struct ttm_tt *ttm)
{
	struct i915_ttm_tt *i915_tt = container_of(ttm, typeof(*i915_tt), ttm);

	ttm_tt_fini(ttm);
	kfree(i915_tt);
}

static bool i915_ttm_eviction_valuable(struct ttm_buffer_object *bo,
				       const struct ttm_place *place)
{
	struct drm_i915_gem_object *obj = i915_ttm_to_gem(bo);

	/* Will do for now. Our pinned objects are still on TTM's LRU lists */
	return i915_gem_object_evictable(obj);
}

static void i915_ttm_evict_flags(struct ttm_buffer_object *bo,
				 struct ttm_placement *placement)
{
	*placement = i915_sys_placement;
}

static int i915_ttm_move_notify(struct ttm_buffer_object *bo)
{
	struct drm_i915_gem_object *obj = i915_ttm_to_gem(bo);
	int ret;

	ret = i915_gem_object_unbind(obj, I915_GEM_OBJECT_UNBIND_ACTIVE);
	if (ret)
		return ret;

	ret = __i915_gem_object_put_pages(obj);
	if (ret)
		return ret;

	return 0;
}

static void i915_ttm_free_cached_io_st(struct drm_i915_gem_object *obj)
{
	struct radix_tree_iter iter;
	void __rcu **slot;

	if (!obj->ttm.cached_io_st)
		return;

	rcu_read_lock();
	radix_tree_for_each_slot(slot, &obj->ttm.get_io_page.radix, &iter, 0)
		radix_tree_delete(&obj->ttm.get_io_page.radix, iter.index);
	rcu_read_unlock();

	sg_free_table(obj->ttm.cached_io_st);
	kfree(obj->ttm.cached_io_st);
	obj->ttm.cached_io_st = NULL;
}

static void
i915_ttm_adjust_domains_after_move(struct drm_i915_gem_object *obj)
{
	struct ttm_buffer_object *bo = i915_gem_to_ttm(obj);

	if (cpu_maps_iomem(bo->resource) || bo->ttm->caching != ttm_cached) {
		obj->write_domain = I915_GEM_DOMAIN_WC;
		obj->read_domains = I915_GEM_DOMAIN_WC;
	} else {
		obj->write_domain = I915_GEM_DOMAIN_CPU;
		obj->read_domains = I915_GEM_DOMAIN_CPU;
	}
}

static void i915_ttm_adjust_gem_after_move(struct drm_i915_gem_object *obj)
{
	struct ttm_buffer_object *bo = i915_gem_to_ttm(obj);
	unsigned int cache_level;
	unsigned int i;

	/*
	 * If object was moved to an allowable region, update the object
	 * region to consider it migrated. Note that if it's currently not
	 * in an allowable region, it's evicted and we don't update the
	 * object region.
	 */
	if (intel_region_to_ttm_type(obj->mm.region) != bo->resource->mem_type) {
		for (i = 0; i < obj->mm.n_placements; ++i) {
			struct intel_memory_region *mr = obj->mm.placements[i];

			if (intel_region_to_ttm_type(mr) == bo->resource->mem_type &&
			    mr != obj->mm.region) {
				i915_gem_object_release_memory_region(obj);
				i915_gem_object_init_memory_region(obj, mr);
				break;
			}
		}
	}

	obj->mem_flags &= ~(I915_BO_FLAG_STRUCT_PAGE | I915_BO_FLAG_IOMEM);

	obj->mem_flags |= cpu_maps_iomem(bo->resource) ? I915_BO_FLAG_IOMEM :
		I915_BO_FLAG_STRUCT_PAGE;

	cache_level = i915_ttm_cache_level(to_i915(bo->base.dev), bo->resource,
					   bo->ttm);
	i915_gem_object_set_cache_coherency(obj, cache_level);
}

static void i915_ttm_purge(struct drm_i915_gem_object *obj)
{
	struct ttm_buffer_object *bo = i915_gem_to_ttm(obj);
	struct ttm_operation_ctx ctx = {
		.interruptible = true,
		.no_wait_gpu = false,
	};
	struct ttm_placement place = {};
	int ret;

	if (obj->mm.madv == __I915_MADV_PURGED)
		return;

	/* TTM's purge interface. Note that we might be reentering. */
	ret = ttm_bo_validate(bo, &place, &ctx);
	if (!ret) {
		obj->write_domain = 0;
		obj->read_domains = 0;
		i915_ttm_adjust_gem_after_move(obj);
		i915_ttm_free_cached_io_st(obj);
		obj->mm.madv = __I915_MADV_PURGED;
	}
}

static void i915_ttm_swap_notify(struct ttm_buffer_object *bo)
{
	struct drm_i915_gem_object *obj = i915_ttm_to_gem(bo);
	int ret = i915_ttm_move_notify(bo);

	GEM_WARN_ON(ret);
	GEM_WARN_ON(obj->ttm.cached_io_st);
	if (!ret && obj->mm.madv != I915_MADV_WILLNEED)
		i915_ttm_purge(obj);
}

static void i915_ttm_delete_mem_notify(struct ttm_buffer_object *bo)
{
	struct drm_i915_gem_object *obj = i915_ttm_to_gem(bo);

	if (likely(obj)) {
		__i915_gem_object_pages_fini(obj);
		i915_ttm_free_cached_io_st(obj);
	}
}

static struct intel_memory_region *
i915_ttm_region(struct ttm_device *bdev, int ttm_mem_type)
{
	struct drm_i915_private *i915 = container_of(bdev, typeof(*i915), bdev);

	/* There's some room for optimization here... */
	GEM_BUG_ON(ttm_mem_type != I915_PL_SYSTEM &&
		   ttm_mem_type < I915_PL_LMEM0);
	if (ttm_mem_type == I915_PL_SYSTEM)
		return intel_memory_region_lookup(i915, INTEL_MEMORY_SYSTEM,
						  0);

	return intel_memory_region_lookup(i915, INTEL_MEMORY_LOCAL,
					  ttm_mem_type - I915_PL_LMEM0);
}

static struct sg_table *i915_ttm_tt_get_st(struct ttm_tt *ttm)
{
	struct i915_ttm_tt *i915_tt = container_of(ttm, typeof(*i915_tt), ttm);
	struct sg_table *st;
	int ret;

	if (i915_tt->cached_st)
		return i915_tt->cached_st;

	st = kzalloc(sizeof(*st), GFP_KERNEL);
	if (!st)
		return ERR_PTR(-ENOMEM);

	ret = sg_alloc_table_from_pages_segment(st,
			ttm->pages, ttm->num_pages,
			0, (unsigned long)ttm->num_pages << PAGE_SHIFT,
			i915_sg_segment_size(), GFP_KERNEL);
	if (ret) {
		kfree(st);
		return ERR_PTR(ret);
	}

	ret = dma_map_sgtable(i915_tt->dev, st, DMA_BIDIRECTIONAL, 0);
	if (ret) {
		sg_free_table(st);
		kfree(st);
		return ERR_PTR(ret);
	}

	i915_tt->cached_st = st;
	return st;
}

static struct sg_table *
i915_ttm_resource_get_st(struct drm_i915_gem_object *obj,
			 struct ttm_resource *res)
{
	struct ttm_buffer_object *bo = i915_gem_to_ttm(obj);

	if (!gpu_binds_iomem(res))
		return i915_ttm_tt_get_st(bo->ttm);

	/*
	 * If CPU mapping differs, we need to add the ttm_tt pages to
	 * the resulting st. Might make sense for GGTT.
	 */
	GEM_WARN_ON(!cpu_maps_iomem(res));
	return intel_region_ttm_resource_to_st(obj->mm.region, res);
}

static int i915_ttm_accel_move(struct ttm_buffer_object *bo,
			       bool clear,
			       struct ttm_resource *dst_mem,
			       struct ttm_tt *dst_ttm,
			       struct sg_table *dst_st)
{
	struct drm_i915_private *i915 = container_of(bo->bdev, typeof(*i915),
						     bdev);
	struct ttm_resource_manager *src_man =
		ttm_manager_type(bo->bdev, bo->resource->mem_type);
	struct drm_i915_gem_object *obj = i915_ttm_to_gem(bo);
	struct sg_table *src_st;
	struct i915_request *rq;
	struct ttm_tt *src_ttm = bo->ttm;
	enum i915_cache_level src_level, dst_level;
	int ret;

	if (!i915->gt.migrate.context || intel_gt_is_wedged(&i915->gt))
		return -EINVAL;

	dst_level = i915_ttm_cache_level(i915, dst_mem, dst_ttm);
	if (clear) {
		if (bo->type == ttm_bo_type_kernel)
			return -EINVAL;

<<<<<<< HEAD
		if (ttm && !(ttm->page_flags & TTM_TT_FLAG_ZERO_ALLOC))
			return 0;

=======
>>>>>>> 1a839e01
		intel_engine_pm_get(i915->gt.migrate.context->engine);
		ret = intel_context_migrate_clear(i915->gt.migrate.context, NULL,
						  dst_st->sgl, dst_level,
						  gpu_binds_iomem(dst_mem),
						  0, &rq);

		if (!ret && rq) {
			i915_request_wait(rq, 0, MAX_SCHEDULE_TIMEOUT);
			i915_request_put(rq);
		}
		intel_engine_pm_put(i915->gt.migrate.context->engine);
	} else {
		src_st = src_man->use_tt ? i915_ttm_tt_get_st(src_ttm) :
			obj->ttm.cached_io_st;

		src_level = i915_ttm_cache_level(i915, bo->resource, src_ttm);
		intel_engine_pm_get(i915->gt.migrate.context->engine);
		ret = intel_context_migrate_copy(i915->gt.migrate.context,
						 NULL, src_st->sgl, src_level,
						 gpu_binds_iomem(bo->resource),
						 dst_st->sgl, dst_level,
						 gpu_binds_iomem(dst_mem),
						 &rq);
		if (!ret && rq) {
			i915_request_wait(rq, 0, MAX_SCHEDULE_TIMEOUT);
			i915_request_put(rq);
		}
		intel_engine_pm_put(i915->gt.migrate.context->engine);
	}

	return ret;
}

static void __i915_ttm_move(struct ttm_buffer_object *bo, bool clear,
			    struct ttm_resource *dst_mem,
			    struct ttm_tt *dst_ttm,
			    struct sg_table *dst_st,
			    bool allow_accel)
{
	int ret = -EINVAL;

	if (allow_accel)
		ret = i915_ttm_accel_move(bo, clear, dst_mem, dst_ttm, dst_st);
	if (ret) {
		struct drm_i915_gem_object *obj = i915_ttm_to_gem(bo);
		struct intel_memory_region *dst_reg, *src_reg;
		union {
			struct ttm_kmap_iter_tt tt;
			struct ttm_kmap_iter_iomap io;
		} _dst_iter, _src_iter;
		struct ttm_kmap_iter *dst_iter, *src_iter;

		dst_reg = i915_ttm_region(bo->bdev, dst_mem->mem_type);
		src_reg = i915_ttm_region(bo->bdev, bo->resource->mem_type);
		GEM_BUG_ON(!dst_reg || !src_reg);

		dst_iter = !cpu_maps_iomem(dst_mem) ?
			ttm_kmap_iter_tt_init(&_dst_iter.tt, dst_ttm) :
			ttm_kmap_iter_iomap_init(&_dst_iter.io, &dst_reg->iomap,
						 dst_st, dst_reg->region.start);

		src_iter = !cpu_maps_iomem(bo->resource) ?
			ttm_kmap_iter_tt_init(&_src_iter.tt, bo->ttm) :
			ttm_kmap_iter_iomap_init(&_src_iter.io, &src_reg->iomap,
						 obj->ttm.cached_io_st,
						 src_reg->region.start);

		ttm_move_memcpy(clear, dst_mem->num_pages, dst_iter, src_iter);
	}
}

static int i915_ttm_move(struct ttm_buffer_object *bo, bool evict,
			 struct ttm_operation_ctx *ctx,
			 struct ttm_resource *dst_mem,
			 struct ttm_place *hop)
{
	struct drm_i915_gem_object *obj = i915_ttm_to_gem(bo);
	struct ttm_resource_manager *dst_man =
		ttm_manager_type(bo->bdev, dst_mem->mem_type);
	struct ttm_tt *ttm = bo->ttm;
	struct sg_table *dst_st;
	bool clear;
	int ret;

	/* Sync for now. We could do the actual copy async. */
	ret = ttm_bo_wait_ctx(bo, ctx);
	if (ret)
		return ret;

	ret = i915_ttm_move_notify(bo);
	if (ret)
		return ret;

	if (obj->mm.madv != I915_MADV_WILLNEED) {
		i915_ttm_purge(obj);
		ttm_resource_free(bo, &dst_mem);
		return 0;
	}

	/* Populate ttm with pages if needed. Typically system memory. */
<<<<<<< HEAD
	if (bo->ttm && (dst_man->use_tt ||
			(bo->ttm->page_flags & TTM_TT_FLAG_SWAPPED))) {
		ret = ttm_tt_populate(bo->bdev, bo->ttm, ctx);
=======
	if (ttm && (dst_man->use_tt || (ttm->page_flags & TTM_PAGE_FLAG_SWAPPED))) {
		ret = ttm_tt_populate(bo->bdev, ttm, ctx);
>>>>>>> 1a839e01
		if (ret)
			return ret;
	}

	dst_st = i915_ttm_resource_get_st(obj, dst_mem);
	if (IS_ERR(dst_st))
		return PTR_ERR(dst_st);

	clear = !cpu_maps_iomem(bo->resource) && (!ttm || !ttm_tt_is_populated(ttm));
	if (!(clear && ttm && !(ttm->page_flags & TTM_PAGE_FLAG_ZERO_ALLOC)))
		__i915_ttm_move(bo, clear, dst_mem, bo->ttm, dst_st, true);

	ttm_bo_move_sync_cleanup(bo, dst_mem);
	i915_ttm_adjust_domains_after_move(obj);
	i915_ttm_free_cached_io_st(obj);

	if (gpu_binds_iomem(dst_mem) || cpu_maps_iomem(dst_mem)) {
		obj->ttm.cached_io_st = dst_st;
		obj->ttm.get_io_page.sg_pos = dst_st->sgl;
		obj->ttm.get_io_page.sg_idx = 0;
	}

	i915_ttm_adjust_gem_after_move(obj);
	return 0;
}

static int i915_ttm_io_mem_reserve(struct ttm_device *bdev, struct ttm_resource *mem)
{
	if (!cpu_maps_iomem(mem))
		return 0;

	mem->bus.caching = ttm_write_combined;
	mem->bus.is_iomem = true;

	return 0;
}

static unsigned long i915_ttm_io_mem_pfn(struct ttm_buffer_object *bo,
					 unsigned long page_offset)
{
	struct drm_i915_gem_object *obj = i915_ttm_to_gem(bo);
	unsigned long base = obj->mm.region->iomap.base - obj->mm.region->region.start;
	struct scatterlist *sg;
	unsigned int ofs;

	GEM_WARN_ON(bo->ttm);

	sg = __i915_gem_object_get_sg(obj, &obj->ttm.get_io_page, page_offset, &ofs, true);

	return ((base + sg_dma_address(sg)) >> PAGE_SHIFT) + ofs;
}

static struct ttm_device_funcs i915_ttm_bo_driver = {
	.ttm_tt_create = i915_ttm_tt_create,
	.ttm_tt_unpopulate = i915_ttm_tt_unpopulate,
	.ttm_tt_destroy = i915_ttm_tt_destroy,
	.eviction_valuable = i915_ttm_eviction_valuable,
	.evict_flags = i915_ttm_evict_flags,
	.move = i915_ttm_move,
	.swap_notify = i915_ttm_swap_notify,
	.delete_mem_notify = i915_ttm_delete_mem_notify,
	.io_mem_reserve = i915_ttm_io_mem_reserve,
	.io_mem_pfn = i915_ttm_io_mem_pfn,
};

/**
 * i915_ttm_driver - Return a pointer to the TTM device funcs
 *
 * Return: Pointer to statically allocated TTM device funcs.
 */
struct ttm_device_funcs *i915_ttm_driver(void)
{
	return &i915_ttm_bo_driver;
}

static int __i915_ttm_get_pages(struct drm_i915_gem_object *obj,
				struct ttm_placement *placement)
{
	struct ttm_buffer_object *bo = i915_gem_to_ttm(obj);
	struct ttm_operation_ctx ctx = {
		.interruptible = true,
		.no_wait_gpu = false,
	};
	struct sg_table *st;
	int real_num_busy;
	int ret;

	/* First try only the requested placement. No eviction. */
	real_num_busy = fetch_and_zero(&placement->num_busy_placement);
	ret = ttm_bo_validate(bo, placement, &ctx);
	if (ret) {
		ret = i915_ttm_err_to_gem(ret);
		/*
		 * Anything that wants to restart the operation gets to
		 * do that.
		 */
		if (ret == -EDEADLK || ret == -EINTR || ret == -ERESTARTSYS ||
		    ret == -EAGAIN)
			return ret;

		/*
		 * If the initial attempt fails, allow all accepted placements,
		 * evicting if necessary.
		 */
		placement->num_busy_placement = real_num_busy;
		ret = ttm_bo_validate(bo, placement, &ctx);
		if (ret)
			return i915_ttm_err_to_gem(ret);
	}

	i915_ttm_adjust_lru(obj);
	if (bo->ttm && !ttm_tt_is_populated(bo->ttm)) {
		ret = ttm_tt_populate(bo->bdev, bo->ttm, &ctx);
		if (ret)
			return ret;

		i915_ttm_adjust_domains_after_move(obj);
		i915_ttm_adjust_gem_after_move(obj);
	}

	if (!i915_gem_object_has_pages(obj)) {
		/* Object either has a page vector or is an iomem object */
		st = bo->ttm ? i915_ttm_tt_get_st(bo->ttm) : obj->ttm.cached_io_st;
		if (IS_ERR(st))
			return PTR_ERR(st);

		__i915_gem_object_set_pages(obj, st, i915_sg_dma_sizes(st->sgl));
	}

	return ret;
}

static int i915_ttm_get_pages(struct drm_i915_gem_object *obj)
{
	struct ttm_place requested, busy[I915_TTM_MAX_PLACEMENTS];
	struct ttm_placement placement;

	GEM_BUG_ON(obj->mm.n_placements > I915_TTM_MAX_PLACEMENTS);

	/* Move to the requested placement. */
	i915_ttm_placement_from_obj(obj, &requested, busy, &placement);

	return __i915_ttm_get_pages(obj, &placement);
}

/**
 * DOC: Migration vs eviction
 *
 * GEM migration may not be the same as TTM migration / eviction. If
 * the TTM core decides to evict an object it may be evicted to a
 * TTM memory type that is not in the object's allowable GEM regions, or
 * in fact theoretically to a TTM memory type that doesn't correspond to
 * a GEM memory region. In that case the object's GEM region is not
 * updated, and the data is migrated back to the GEM region at
 * get_pages time. TTM may however set up CPU ptes to the object even
 * when it is evicted.
 * Gem forced migration using the i915_ttm_migrate() op, is allowed even
 * to regions that are not in the object's list of allowable placements.
 */
static int i915_ttm_migrate(struct drm_i915_gem_object *obj,
			    struct intel_memory_region *mr)
{
	struct ttm_place requested;
	struct ttm_placement placement;
	int ret;

	i915_ttm_place_from_region(mr, &requested, obj->flags);
	placement.num_placement = 1;
	placement.num_busy_placement = 1;
	placement.placement = &requested;
	placement.busy_placement = &requested;

	ret = __i915_ttm_get_pages(obj, &placement);
	if (ret)
		return ret;

	/*
	 * Reinitialize the region bindings. This is primarily
	 * required for objects where the new region is not in
	 * its allowable placements.
	 */
	if (obj->mm.region != mr) {
		i915_gem_object_release_memory_region(obj);
		i915_gem_object_init_memory_region(obj, mr);
	}

	return 0;
}

static void i915_ttm_put_pages(struct drm_i915_gem_object *obj,
			       struct sg_table *st)
{
	/*
	 * We're currently not called from a shrinker, so put_pages()
	 * typically means the object is about to destroyed, or called
	 * from move_notify(). So just avoid doing much for now.
	 * If the object is not destroyed next, The TTM eviction logic
	 * and shrinkers will move it out if needed.
	 */

	i915_ttm_adjust_lru(obj);
}

static void i915_ttm_adjust_lru(struct drm_i915_gem_object *obj)
{
	struct ttm_buffer_object *bo = i915_gem_to_ttm(obj);

	/*
	 * Don't manipulate the TTM LRUs while in TTM bo destruction.
	 * We're called through i915_ttm_delete_mem_notify().
	 */
	if (!kref_read(&bo->kref))
		return;

	/*
	 * Put on the correct LRU list depending on the MADV status
	 */
	spin_lock(&bo->bdev->lru_lock);
	if (obj->mm.madv != I915_MADV_WILLNEED) {
		bo->priority = I915_TTM_PRIO_PURGE;
	} else if (!i915_gem_object_has_pages(obj)) {
		if (bo->priority < I915_TTM_PRIO_HAS_PAGES)
			bo->priority = I915_TTM_PRIO_HAS_PAGES;
	} else {
		if (bo->priority > I915_TTM_PRIO_NO_PAGES)
			bo->priority = I915_TTM_PRIO_NO_PAGES;
	}

	ttm_bo_move_to_lru_tail(bo, bo->resource, NULL);
	spin_unlock(&bo->bdev->lru_lock);
}

/*
 * TTM-backed gem object destruction requires some clarification.
 * Basically we have two possibilities here. We can either rely on the
 * i915 delayed destruction and put the TTM object when the object
 * is idle. This would be detected by TTM which would bypass the
 * TTM delayed destroy handling. The other approach is to put the TTM
 * object early and rely on the TTM destroyed handling, and then free
 * the leftover parts of the GEM object once TTM's destroyed list handling is
 * complete. For now, we rely on the latter for two reasons:
 * a) TTM can evict an object even when it's on the delayed destroy list,
 * which in theory allows for complete eviction.
 * b) There is work going on in TTM to allow freeing an object even when
 * it's not idle, and using the TTM destroyed list handling could help us
 * benefit from that.
 */
static void i915_ttm_delayed_free(struct drm_i915_gem_object *obj)
{
	GEM_BUG_ON(!obj->ttm.created);

	ttm_bo_put(i915_gem_to_ttm(obj));
}

static vm_fault_t vm_fault_ttm(struct vm_fault *vmf)
{
	struct vm_area_struct *area = vmf->vma;
	struct drm_i915_gem_object *obj =
		i915_ttm_to_gem(area->vm_private_data);

	/* Sanity check that we allow writing into this object */
	if (unlikely(i915_gem_object_is_readonly(obj) &&
		     area->vm_flags & VM_WRITE))
		return VM_FAULT_SIGBUS;

	return ttm_bo_vm_fault(vmf);
}

static int
vm_access_ttm(struct vm_area_struct *area, unsigned long addr,
	      void *buf, int len, int write)
{
	struct drm_i915_gem_object *obj =
		i915_ttm_to_gem(area->vm_private_data);

	if (i915_gem_object_is_readonly(obj) && write)
		return -EACCES;

	return ttm_bo_vm_access(area, addr, buf, len, write);
}

static void ttm_vm_open(struct vm_area_struct *vma)
{
	struct drm_i915_gem_object *obj =
		i915_ttm_to_gem(vma->vm_private_data);

	GEM_BUG_ON(!obj);
	i915_gem_object_get(obj);
}

static void ttm_vm_close(struct vm_area_struct *vma)
{
	struct drm_i915_gem_object *obj =
		i915_ttm_to_gem(vma->vm_private_data);

	GEM_BUG_ON(!obj);
	i915_gem_object_put(obj);
}

static const struct vm_operations_struct vm_ops_ttm = {
	.fault = vm_fault_ttm,
	.access = vm_access_ttm,
	.open = ttm_vm_open,
	.close = ttm_vm_close,
};

static u64 i915_ttm_mmap_offset(struct drm_i915_gem_object *obj)
{
	/* The ttm_bo must be allocated with I915_BO_ALLOC_USER */
	GEM_BUG_ON(!drm_mm_node_allocated(&obj->base.vma_node.vm_node));

	return drm_vma_node_offset_addr(&obj->base.vma_node);
}

static const struct drm_i915_gem_object_ops i915_gem_ttm_obj_ops = {
	.name = "i915_gem_object_ttm",

	.get_pages = i915_ttm_get_pages,
	.put_pages = i915_ttm_put_pages,
	.truncate = i915_ttm_purge,
	.adjust_lru = i915_ttm_adjust_lru,
	.delayed_free = i915_ttm_delayed_free,
	.migrate = i915_ttm_migrate,
	.mmap_offset = i915_ttm_mmap_offset,
	.mmap_ops = &vm_ops_ttm,
};

void i915_ttm_bo_destroy(struct ttm_buffer_object *bo)
{
	struct drm_i915_gem_object *obj = i915_ttm_to_gem(bo);

	i915_gem_object_release_memory_region(obj);
	mutex_destroy(&obj->ttm.get_io_page.lock);

	if (obj->ttm.created) {
		i915_ttm_backup_free(obj);

		/* This releases all gem object bindings to the backend. */
		__i915_gem_free_object(obj);

		call_rcu(&obj->rcu, __i915_gem_free_object_rcu);
	} else {
		__i915_gem_object_fini(obj);
	}
}

/**
 * __i915_gem_ttm_object_init - Initialize a ttm-backed i915 gem object
 * @mem: The initial memory region for the object.
 * @obj: The gem object.
 * @size: Object size in bytes.
 * @flags: gem object flags.
 *
 * Return: 0 on success, negative error code on failure.
 */
int __i915_gem_ttm_object_init(struct intel_memory_region *mem,
			       struct drm_i915_gem_object *obj,
			       resource_size_t size,
			       resource_size_t page_size,
			       unsigned int flags)
{
	static struct lock_class_key lock_class;
	struct drm_i915_private *i915 = mem->i915;
	struct ttm_operation_ctx ctx = {
		.interruptible = true,
		.no_wait_gpu = false,
	};
	enum ttm_bo_type bo_type;
	int ret;

	drm_gem_private_object_init(&i915->drm, &obj->base, size);
	i915_gem_object_init(obj, &i915_gem_ttm_obj_ops, &lock_class, flags);

	/* Don't put on a region list until we're either locked or fully initialized. */
	obj->mm.region = intel_memory_region_get(mem);
	INIT_LIST_HEAD(&obj->mm.region_link);

	i915_gem_object_make_unshrinkable(obj);
	INIT_RADIX_TREE(&obj->ttm.get_io_page.radix, GFP_KERNEL | __GFP_NOWARN);
	mutex_init(&obj->ttm.get_io_page.lock);
	bo_type = (obj->flags & I915_BO_ALLOC_USER) ? ttm_bo_type_device :
		ttm_bo_type_kernel;

	obj->base.vma_node.driver_private = i915_gem_to_ttm(obj);

	/* Forcing the page size is kernel internal only */
	GEM_BUG_ON(page_size && obj->mm.n_placements);

	/*
	 * If this function fails, it will call the destructor, but
	 * our caller still owns the object. So no freeing in the
	 * destructor until obj->ttm.created is true.
	 * Similarly, in delayed_destroy, we can't call ttm_bo_put()
	 * until successful initialization.
	 */
	ret = ttm_bo_init_reserved(&i915->bdev, i915_gem_to_ttm(obj), size,
				   bo_type, &i915_sys_placement,
				   page_size >> PAGE_SHIFT,
				   &ctx, NULL, NULL, i915_ttm_bo_destroy);
	if (ret)
		return i915_ttm_err_to_gem(ret);

	obj->ttm.created = true;
	i915_gem_object_release_memory_region(obj);
	i915_gem_object_init_memory_region(obj, mem);
	i915_ttm_adjust_domains_after_move(obj);
	i915_ttm_adjust_gem_after_move(obj);
	i915_gem_object_unlock(obj);

	return 0;
}

static const struct intel_memory_region_ops ttm_system_region_ops = {
	.init_object = __i915_gem_ttm_object_init,
};

struct intel_memory_region *
i915_gem_ttm_system_setup(struct drm_i915_private *i915,
			  u16 type, u16 instance)
{
	struct intel_memory_region *mr;

	mr = intel_memory_region_create(i915, 0,
					totalram_pages() << PAGE_SHIFT,
					PAGE_SIZE, 0,
					type, instance,
					&ttm_system_region_ops);
	if (IS_ERR(mr))
		return mr;

	intel_memory_region_set_name(mr, "system-ttm");
	return mr;
}

/**
 * i915_gem_obj_copy_ttm - Copy the contents of one ttm-based gem object to
 * another
 * @dst: The destination object
 * @src: The source object
 * @allow_accel: Allow using the blitter. Otherwise TTM memcpy is used.
 * @intr: Whether to perform waits interruptible:
 *
 * Note: The caller is responsible for assuring that the underlying
 * TTM objects are populated if needed and locked.
 *
 * Return: Zero on success. Negative error code on error. If @intr == true,
 * then it may return -ERESTARTSYS or -EINTR.
 */
int i915_gem_obj_copy_ttm(struct drm_i915_gem_object *dst,
			  struct drm_i915_gem_object *src,
			  bool allow_accel, bool intr)
{
	struct ttm_buffer_object *dst_bo = i915_gem_to_ttm(dst);
	struct ttm_buffer_object *src_bo = i915_gem_to_ttm(src);
	struct ttm_operation_ctx ctx = {
		.interruptible = intr,
	};
	struct sg_table *dst_st;
	int ret;

	assert_object_held(dst);
	assert_object_held(src);

	/*
	 * Sync for now. This will change with async moves.
	 */
	ret = ttm_bo_wait_ctx(dst_bo, &ctx);
	if (!ret)
		ret = ttm_bo_wait_ctx(src_bo, &ctx);
	if (ret)
		return ret;

	dst_st = gpu_binds_iomem(dst_bo->resource) ?
		dst->ttm.cached_io_st : i915_ttm_tt_get_st(dst_bo->ttm);

	__i915_ttm_move(src_bo, false, dst_bo->resource, dst_bo->ttm,
			dst_st, allow_accel);

	return 0;
}<|MERGE_RESOLUTION|>--- conflicted
+++ resolved
@@ -464,12 +464,6 @@
 		if (bo->type == ttm_bo_type_kernel)
 			return -EINVAL;
 
-<<<<<<< HEAD
-		if (ttm && !(ttm->page_flags & TTM_TT_FLAG_ZERO_ALLOC))
-			return 0;
-
-=======
->>>>>>> 1a839e01
 		intel_engine_pm_get(i915->gt.migrate.context->engine);
 		ret = intel_context_migrate_clear(i915->gt.migrate.context, NULL,
 						  dst_st->sgl, dst_level,
@@ -570,14 +564,8 @@
 	}
 
 	/* Populate ttm with pages if needed. Typically system memory. */
-<<<<<<< HEAD
-	if (bo->ttm && (dst_man->use_tt ||
-			(bo->ttm->page_flags & TTM_TT_FLAG_SWAPPED))) {
-		ret = ttm_tt_populate(bo->bdev, bo->ttm, ctx);
-=======
-	if (ttm && (dst_man->use_tt || (ttm->page_flags & TTM_PAGE_FLAG_SWAPPED))) {
+	if (ttm && (dst_man->use_tt || (ttm->page_flags & TTM_TT_FLAG_SWAPPED))) {
 		ret = ttm_tt_populate(bo->bdev, ttm, ctx);
->>>>>>> 1a839e01
 		if (ret)
 			return ret;
 	}
@@ -587,7 +575,7 @@
 		return PTR_ERR(dst_st);
 
 	clear = !cpu_maps_iomem(bo->resource) && (!ttm || !ttm_tt_is_populated(ttm));
-	if (!(clear && ttm && !(ttm->page_flags & TTM_PAGE_FLAG_ZERO_ALLOC)))
+	if (!(clear && ttm && !(ttm->page_flags & TTM_TT_FLAG_ZERO_ALLOC)))
 		__i915_ttm_move(bo, clear, dst_mem, bo->ttm, dst_st, true);
 
 	ttm_bo_move_sync_cleanup(bo, dst_mem);
