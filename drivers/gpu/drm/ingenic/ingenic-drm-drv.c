--- conflicted
+++ resolved
@@ -511,8 +511,6 @@
 	}
 }
 
-<<<<<<< HEAD
-=======
 static void ingenic_drm_update_palette(struct ingenic_drm *priv,
 				       const struct drm_color_lut *lut)
 {
@@ -527,7 +525,6 @@
 	}
 }
 
->>>>>>> 4dfec0d1
 static void ingenic_drm_plane_atomic_update(struct drm_plane *plane,
 					    struct drm_plane_state *oldstate)
 {
@@ -540,11 +537,8 @@
 	u32 fourcc;
 
 	if (state && state->fb) {
-<<<<<<< HEAD
-=======
 		crtc_state = state->crtc->state;
 
->>>>>>> 4dfec0d1
 		addr = drm_fb_cma_get_gem_addr(state->fb, state, 0);
 		width = state->src_w >> 16;
 		height = state->src_h >> 16;
