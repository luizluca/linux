--- conflicted
+++ resolved
@@ -1657,21 +1657,13 @@
 		return &bpf_override_return_proto;
 #endif
 	case BPF_FUNC_get_func_ip:
-<<<<<<< HEAD
-		if (prog->expected_attach_type == BPF_TRACE_KPROBE_MULTI)
-=======
 		if (is_kprobe_multi(prog))
->>>>>>> 0c383648
 			return &bpf_get_func_ip_proto_kprobe_multi;
 		if (prog->expected_attach_type == BPF_TRACE_UPROBE_MULTI)
 			return &bpf_get_func_ip_proto_uprobe_multi;
 		return &bpf_get_func_ip_proto_kprobe;
 	case BPF_FUNC_get_attach_cookie:
-<<<<<<< HEAD
-		if (prog->expected_attach_type == BPF_TRACE_KPROBE_MULTI)
-=======
 		if (is_kprobe_multi(prog))
->>>>>>> 0c383648
 			return &bpf_get_attach_cookie_proto_kmulti;
 		if (prog->expected_attach_type == BPF_TRACE_UPROBE_MULTI)
 			return &bpf_get_attach_cookie_proto_umulti;
@@ -3303,11 +3295,7 @@
 	struct bpf_run_ctx *old_run_ctx;
 	int err = 0;
 
-<<<<<<< HEAD
-	if (link->task && current != link->task)
-=======
 	if (link->task && current->mm != link->task->mm)
->>>>>>> 0c383648
 		return 0;
 
 	if (sleepable)
@@ -3408,14 +3396,9 @@
 	upath = u64_to_user_ptr(attr->link_create.uprobe_multi.path);
 	uoffsets = u64_to_user_ptr(attr->link_create.uprobe_multi.offsets);
 	cnt = attr->link_create.uprobe_multi.cnt;
-<<<<<<< HEAD
-
-	if (!upath || !uoffsets || !cnt)
-=======
 	pid = attr->link_create.uprobe_multi.pid;
 
 	if (!upath || !uoffsets || !cnt || pid < 0)
->>>>>>> 0c383648
 		return -EINVAL;
 	if (cnt > MAX_UPROBE_MULTI_CNT)
 		return -E2BIG;
@@ -3439,16 +3422,8 @@
 		goto error_path_put;
 	}
 
-<<<<<<< HEAD
-	pid = attr->link_create.uprobe_multi.pid;
-	if (pid) {
-		rcu_read_lock();
-		task = get_pid_task(find_vpid(pid), PIDTYPE_PID);
-		rcu_read_unlock();
-=======
 	if (pid) {
 		task = get_pid_task(find_vpid(pid), PIDTYPE_TGID);
->>>>>>> 0c383648
 		if (!task) {
 			err = -ESRCH;
 			goto error_path_put;
@@ -3540,9 +3515,6 @@
 {
 	return 0;
 }
-<<<<<<< HEAD
-#endif /* CONFIG_UPROBES */
-=======
 #endif /* CONFIG_UPROBES */
 
 __bpf_kfunc_start_defs();
@@ -3592,5 +3564,4 @@
 	return register_btf_kfunc_id_set(BPF_PROG_TYPE_KPROBE, &bpf_kprobe_multi_kfunc_set);
 }
 
-late_initcall(bpf_kprobe_multi_kfuncs_init);
->>>>>>> 0c383648
+late_initcall(bpf_kprobe_multi_kfuncs_init);