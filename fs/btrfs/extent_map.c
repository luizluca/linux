// SPDX-License-Identifier: GPL-2.0

#include <linux/err.h>
#include <linux/slab.h>
#include <linux/spinlock.h>
#include "messages.h"
#include "ctree.h"
#include "extent_map.h"
#include "compression.h"
#include "btrfs_inode.h"
#include "disk-io.h"


static struct kmem_cache *extent_map_cache;

int __init extent_map_init(void)
{
	extent_map_cache = kmem_cache_create("btrfs_extent_map",
					     sizeof(struct extent_map), 0, 0, NULL);
	if (!extent_map_cache)
		return -ENOMEM;
	return 0;
}

void __cold extent_map_exit(void)
{
	kmem_cache_destroy(extent_map_cache);
}

/*
 * Initialize the extent tree @tree.  Should be called for each new inode or
 * other user of the extent_map interface.
 */
void extent_map_tree_init(struct extent_map_tree *tree)
{
	tree->root = RB_ROOT;
	INIT_LIST_HEAD(&tree->modified_extents);
	rwlock_init(&tree->lock);
}

/*
 * Allocate a new extent_map structure.  The new structure is returned with a
 * reference count of one and needs to be freed using free_extent_map()
 */
struct extent_map *alloc_extent_map(void)
{
	struct extent_map *em;
	em = kmem_cache_zalloc(extent_map_cache, GFP_NOFS);
	if (!em)
		return NULL;
	RB_CLEAR_NODE(&em->rb_node);
	refcount_set(&em->refs, 1);
	INIT_LIST_HEAD(&em->list);
	return em;
}

/*
 * Drop the reference out on @em by one and free the structure if the reference
 * count hits zero.
 */
void free_extent_map(struct extent_map *em)
{
	if (!em)
		return;
	if (refcount_dec_and_test(&em->refs)) {
		WARN_ON(extent_map_in_tree(em));
		WARN_ON(!list_empty(&em->list));
		kmem_cache_free(extent_map_cache, em);
	}
}

/* Do the math around the end of an extent, handling wrapping. */
static u64 range_end(u64 start, u64 len)
{
	if (start + len < start)
		return (u64)-1;
	return start + len;
}

static void dec_evictable_extent_maps(struct btrfs_inode *inode)
{
	struct btrfs_fs_info *fs_info = inode->root->fs_info;

	if (!btrfs_is_testing(fs_info) && is_fstree(btrfs_root_id(inode->root)))
		percpu_counter_dec(&fs_info->evictable_extent_maps);
}

static int tree_insert(struct rb_root *root, struct extent_map *em)
{
	struct rb_node **p = &root->rb_node;
	struct rb_node *parent = NULL;
	struct extent_map *entry = NULL;
	struct rb_node *orig_parent = NULL;
	u64 end = range_end(em->start, em->len);

	while (*p) {
		parent = *p;
		entry = rb_entry(parent, struct extent_map, rb_node);

		if (em->start < entry->start)
			p = &(*p)->rb_left;
		else if (em->start >= extent_map_end(entry))
			p = &(*p)->rb_right;
		else
			return -EEXIST;
	}

	orig_parent = parent;
	while (parent && em->start >= extent_map_end(entry)) {
		parent = rb_next(parent);
		entry = rb_entry(parent, struct extent_map, rb_node);
	}
	if (parent)
		if (end > entry->start && em->start < extent_map_end(entry))
			return -EEXIST;

	parent = orig_parent;
	entry = rb_entry(parent, struct extent_map, rb_node);
	while (parent && em->start < entry->start) {
		parent = rb_prev(parent);
		entry = rb_entry(parent, struct extent_map, rb_node);
	}
	if (parent)
		if (end > entry->start && em->start < extent_map_end(entry))
			return -EEXIST;

	rb_link_node(&em->rb_node, orig_parent, p);
	rb_insert_color(&em->rb_node, root);
	return 0;
}

/*
 * Search through the tree for an extent_map with a given offset.  If it can't
 * be found, try to find some neighboring extents
 */
static struct rb_node *__tree_search(struct rb_root *root, u64 offset,
				     struct rb_node **prev_or_next_ret)
{
	struct rb_node *n = root->rb_node;
	struct rb_node *prev = NULL;
	struct rb_node *orig_prev = NULL;
	struct extent_map *entry;
	struct extent_map *prev_entry = NULL;

	ASSERT(prev_or_next_ret);

	while (n) {
		entry = rb_entry(n, struct extent_map, rb_node);
		prev = n;
		prev_entry = entry;

		if (offset < entry->start)
			n = n->rb_left;
		else if (offset >= extent_map_end(entry))
			n = n->rb_right;
		else
			return n;
	}

	orig_prev = prev;
	while (prev && offset >= extent_map_end(prev_entry)) {
		prev = rb_next(prev);
		prev_entry = rb_entry(prev, struct extent_map, rb_node);
	}

	/*
	 * Previous extent map found, return as in this case the caller does not
	 * care about the next one.
	 */
	if (prev) {
		*prev_or_next_ret = prev;
		return NULL;
	}

	prev = orig_prev;
	prev_entry = rb_entry(prev, struct extent_map, rb_node);
	while (prev && offset < prev_entry->start) {
		prev = rb_prev(prev);
		prev_entry = rb_entry(prev, struct extent_map, rb_node);
	}
	*prev_or_next_ret = prev;

	return NULL;
}

static inline u64 extent_map_block_len(const struct extent_map *em)
{
	if (extent_map_is_compressed(em))
		return em->disk_num_bytes;
	return em->len;
}

static inline u64 extent_map_block_end(const struct extent_map *em)
{
	if (extent_map_block_start(em) + extent_map_block_len(em) <
	    extent_map_block_start(em))
		return (u64)-1;
	return extent_map_block_start(em) + extent_map_block_len(em);
}

static bool can_merge_extent_map(const struct extent_map *em)
{
	if (em->flags & EXTENT_FLAG_PINNED)
		return false;

	/* Don't merge compressed extents, we need to know their actual size. */
	if (extent_map_is_compressed(em))
		return false;

	if (em->flags & EXTENT_FLAG_LOGGING)
		return false;

	/*
	 * We don't want to merge stuff that hasn't been written to the log yet
	 * since it may not reflect exactly what is on disk, and that would be
	 * bad.
	 */
	if (!list_empty(&em->list))
		return false;

	return true;
}

/* Check to see if two extent_map structs are adjacent and safe to merge. */
static bool mergeable_maps(const struct extent_map *prev, const struct extent_map *next)
{
	if (extent_map_end(prev) != next->start)
		return false;

	if (prev->flags != next->flags)
		return false;

	if (next->disk_bytenr < EXTENT_MAP_LAST_BYTE - 1)
		return extent_map_block_start(next) == extent_map_block_end(prev);

	/* HOLES and INLINE extents. */
	return next->disk_bytenr == prev->disk_bytenr;
}

/*
 * Handle the on-disk data extents merge for @prev and @next.
 *
 * Only touches disk_bytenr/disk_num_bytes/offset/ram_bytes.
 * For now only uncompressed regular extent can be merged.
 *
 * @prev and @next will be both updated to point to the new merged range.
 * Thus one of them should be removed by the caller.
 */
static void merge_ondisk_extents(struct extent_map *prev, struct extent_map *next)
{
	u64 new_disk_bytenr;
	u64 new_disk_num_bytes;
	u64 new_offset;

	/* @prev and @next should not be compressed. */
	ASSERT(!extent_map_is_compressed(prev));
	ASSERT(!extent_map_is_compressed(next));

	/*
	 * There are two different cases where @prev and @next can be merged.
	 *
	 * 1) They are referring to the same data extent:
	 *
	 * |<----- data extent A ----->|
	 *    |<- prev ->|<- next ->|
	 *
	 * 2) They are referring to different data extents but still adjacent:
	 *
	 * |<-- data extent A -->|<-- data extent B -->|
	 *            |<- prev ->|<- next ->|
	 *
	 * The calculation here always merges the data extents first, then updates
	 * @offset using the new data extents.
	 *
	 * For case 1), the merged data extent would be the same.
	 * For case 2), we just merge the two data extents into one.
	 */
	new_disk_bytenr = min(prev->disk_bytenr, next->disk_bytenr);
	new_disk_num_bytes = max(prev->disk_bytenr + prev->disk_num_bytes,
				 next->disk_bytenr + next->disk_num_bytes) -
			     new_disk_bytenr;
	new_offset = prev->disk_bytenr + prev->offset - new_disk_bytenr;

	prev->disk_bytenr = new_disk_bytenr;
	prev->disk_num_bytes = new_disk_num_bytes;
	prev->ram_bytes = new_disk_num_bytes;
	prev->offset = new_offset;

	next->disk_bytenr = new_disk_bytenr;
	next->disk_num_bytes = new_disk_num_bytes;
	next->ram_bytes = new_disk_num_bytes;
	next->offset = new_offset;
}

static void dump_extent_map(struct btrfs_fs_info *fs_info, const char *prefix,
			    struct extent_map *em)
{
	if (!IS_ENABLED(CONFIG_BTRFS_DEBUG))
		return;
	btrfs_crit(fs_info,
"%s, start=%llu len=%llu disk_bytenr=%llu disk_num_bytes=%llu ram_bytes=%llu offset=%llu flags=0x%x",
		prefix, em->start, em->len, em->disk_bytenr, em->disk_num_bytes,
		em->ram_bytes, em->offset, em->flags);
	ASSERT(0);
}

/* Internal sanity checks for btrfs debug builds. */
static void validate_extent_map(struct btrfs_fs_info *fs_info, struct extent_map *em)
{
	if (!IS_ENABLED(CONFIG_BTRFS_DEBUG))
		return;
	if (em->disk_bytenr < EXTENT_MAP_LAST_BYTE) {
		if (em->disk_num_bytes == 0)
			dump_extent_map(fs_info, "zero disk_num_bytes", em);
		if (em->offset + em->len > em->ram_bytes)
			dump_extent_map(fs_info, "ram_bytes too small", em);
		if (em->offset + em->len > em->disk_num_bytes &&
		    !extent_map_is_compressed(em))
			dump_extent_map(fs_info, "disk_num_bytes too small", em);
		if (!extent_map_is_compressed(em) &&
		    em->ram_bytes != em->disk_num_bytes)
			dump_extent_map(fs_info,
		"ram_bytes mismatch with disk_num_bytes for non-compressed em",
					em);
	} else if (em->offset) {
		dump_extent_map(fs_info, "non-zero offset for hole/inline", em);
	}
}

static void try_merge_map(struct btrfs_inode *inode, struct extent_map *em)
{
	struct btrfs_fs_info *fs_info = inode->root->fs_info;
	struct extent_map_tree *tree = &inode->extent_tree;
	struct extent_map *merge = NULL;
	struct rb_node *rb;

	/*
	 * We can't modify an extent map that is in the tree and that is being
	 * used by another task, as it can cause that other task to see it in
	 * inconsistent state during the merging. We always have 1 reference for
	 * the tree and 1 for this task (which is unpinning the extent map or
	 * clearing the logging flag), so anything > 2 means it's being used by
	 * other tasks too.
	 */
	if (refcount_read(&em->refs) > 2)
		return;

	if (!can_merge_extent_map(em))
		return;

	if (em->start != 0) {
		rb = rb_prev(&em->rb_node);
		if (rb)
			merge = rb_entry(rb, struct extent_map, rb_node);
		if (rb && can_merge_extent_map(merge) && mergeable_maps(merge, em)) {
			em->start = merge->start;
			em->len += merge->len;
			em->generation = max(em->generation, merge->generation);

			if (em->disk_bytenr < EXTENT_MAP_LAST_BYTE)
				merge_ondisk_extents(merge, em);
			em->flags |= EXTENT_FLAG_MERGED;

			validate_extent_map(fs_info, em);
			rb_erase(&merge->rb_node, &tree->root);
			RB_CLEAR_NODE(&merge->rb_node);
			free_extent_map(merge);
			dec_evictable_extent_maps(inode);
		}
	}

	rb = rb_next(&em->rb_node);
	if (rb)
		merge = rb_entry(rb, struct extent_map, rb_node);
	if (rb && can_merge_extent_map(merge) && mergeable_maps(em, merge)) {
		em->len += merge->len;
		if (em->disk_bytenr < EXTENT_MAP_LAST_BYTE)
			merge_ondisk_extents(em, merge);
		validate_extent_map(fs_info, em);
		rb_erase(&merge->rb_node, &tree->root);
		RB_CLEAR_NODE(&merge->rb_node);
		em->generation = max(em->generation, merge->generation);
		em->flags |= EXTENT_FLAG_MERGED;
		free_extent_map(merge);
		dec_evictable_extent_maps(inode);
	}
}

/*
 * Unpin an extent from the cache.
 *
 * @inode:	the inode from which we are unpinning an extent range
 * @start:	logical offset in the file
 * @len:	length of the extent
 * @gen:	generation that this extent has been modified in
 *
 * Called after an extent has been written to disk properly.  Set the generation
 * to the generation that actually added the file item to the inode so we know
 * we need to sync this extent when we call fsync().
 *
 * Returns: 0	     on success
 * 	    -ENOENT  when the extent is not found in the tree
 * 	    -EUCLEAN if the found extent does not match the expected start
 */
int unpin_extent_cache(struct btrfs_inode *inode, u64 start, u64 len, u64 gen)
{
	struct btrfs_fs_info *fs_info = inode->root->fs_info;
	struct extent_map_tree *tree = &inode->extent_tree;
	int ret = 0;
	struct extent_map *em;

	write_lock(&tree->lock);
	em = lookup_extent_mapping(tree, start, len);

	if (WARN_ON(!em)) {
		btrfs_warn(fs_info,
"no extent map found for inode %llu (root %lld) when unpinning extent range [%llu, %llu), generation %llu",
			   btrfs_ino(inode), btrfs_root_id(inode->root),
			   start, start + len, gen);
		ret = -ENOENT;
		goto out;
	}

	if (WARN_ON(em->start != start)) {
		btrfs_warn(fs_info,
"found extent map for inode %llu (root %lld) with unexpected start offset %llu when unpinning extent range [%llu, %llu), generation %llu",
			   btrfs_ino(inode), btrfs_root_id(inode->root),
			   em->start, start, start + len, gen);
		ret = -EUCLEAN;
		goto out;
	}

	em->generation = gen;
	em->flags &= ~EXTENT_FLAG_PINNED;

	try_merge_map(inode, em);

out:
	write_unlock(&tree->lock);
	free_extent_map(em);
	return ret;

}

void clear_em_logging(struct btrfs_inode *inode, struct extent_map *em)
{
	lockdep_assert_held_write(&inode->extent_tree.lock);

	em->flags &= ~EXTENT_FLAG_LOGGING;
	if (extent_map_in_tree(em))
		try_merge_map(inode, em);
}

static inline void setup_extent_mapping(struct btrfs_inode *inode,
					struct extent_map *em,
					int modified)
{
	refcount_inc(&em->refs);

	ASSERT(list_empty(&em->list));

	if (modified)
		list_add(&em->list, &inode->extent_tree.modified_extents);
	else
		try_merge_map(inode, em);
}

/*
 * Add a new extent map to an inode's extent map tree.
 *
 * @inode:	the target inode
 * @em:		map to insert
 * @modified:	indicate whether the given @em should be added to the
 *	        modified list, which indicates the extent needs to be logged
 *
 * Insert @em into the @inode's extent map tree or perform a simple
 * forward/backward merge with existing mappings.  The extent_map struct passed
 * in will be inserted into the tree directly, with an additional reference
 * taken, or a reference dropped if the merge attempt was successful.
 */
static int add_extent_mapping(struct btrfs_inode *inode,
			      struct extent_map *em, int modified)
{
	struct extent_map_tree *tree = &inode->extent_tree;
	struct btrfs_root *root = inode->root;
	struct btrfs_fs_info *fs_info = root->fs_info;
	int ret;

	lockdep_assert_held_write(&tree->lock);

	validate_extent_map(fs_info, em);
	ret = tree_insert(&tree->root, em);
	if (ret)
		return ret;

	setup_extent_mapping(inode, em, modified);

	if (!btrfs_is_testing(fs_info) && is_fstree(btrfs_root_id(root)))
		percpu_counter_inc(&fs_info->evictable_extent_maps);

	return 0;
}

static struct extent_map *
__lookup_extent_mapping(struct extent_map_tree *tree,
			u64 start, u64 len, int strict)
{
	struct extent_map *em;
	struct rb_node *rb_node;
	struct rb_node *prev_or_next = NULL;
	u64 end = range_end(start, len);

	rb_node = __tree_search(&tree->root, start, &prev_or_next);
	if (!rb_node) {
		if (prev_or_next)
			rb_node = prev_or_next;
		else
			return NULL;
	}

	em = rb_entry(rb_node, struct extent_map, rb_node);

	if (strict && !(end > em->start && start < extent_map_end(em)))
		return NULL;

	refcount_inc(&em->refs);
	return em;
}

/*
 * Lookup extent_map that intersects @start + @len range.
 *
 * @tree:	tree to lookup in
 * @start:	byte offset to start the search
 * @len:	length of the lookup range
 *
 * Find and return the first extent_map struct in @tree that intersects the
 * [start, len] range.  There may be additional objects in the tree that
 * intersect, so check the object returned carefully to make sure that no
 * additional lookups are needed.
 */
struct extent_map *lookup_extent_mapping(struct extent_map_tree *tree,
					 u64 start, u64 len)
{
	return __lookup_extent_mapping(tree, start, len, 1);
}

/*
 * Find a nearby extent map intersecting @start + @len (not an exact search).
 *
 * @tree:	tree to lookup in
 * @start:	byte offset to start the search
 * @len:	length of the lookup range
 *
 * Find and return the first extent_map struct in @tree that intersects the
 * [start, len] range.
 *
 * If one can't be found, any nearby extent may be returned
 */
struct extent_map *search_extent_mapping(struct extent_map_tree *tree,
					 u64 start, u64 len)
{
	return __lookup_extent_mapping(tree, start, len, 0);
}

/*
 * Remove an extent_map from its inode's extent tree.
 *
 * @inode:	the inode the extent map belongs to
 * @em:		extent map being removed
 *
 * Remove @em from the extent tree of @inode.  No reference counts are dropped,
 * and no checks are done to see if the range is in use.
 */
void remove_extent_mapping(struct btrfs_inode *inode, struct extent_map *em)
{
	struct extent_map_tree *tree = &inode->extent_tree;

	lockdep_assert_held_write(&tree->lock);

	WARN_ON(em->flags & EXTENT_FLAG_PINNED);
	rb_erase(&em->rb_node, &tree->root);
	if (!(em->flags & EXTENT_FLAG_LOGGING))
		list_del_init(&em->list);
	RB_CLEAR_NODE(&em->rb_node);

	dec_evictable_extent_maps(inode);
}

static void replace_extent_mapping(struct btrfs_inode *inode,
				   struct extent_map *cur,
				   struct extent_map *new,
				   int modified)
{
	struct btrfs_fs_info *fs_info = inode->root->fs_info;
	struct extent_map_tree *tree = &inode->extent_tree;

	lockdep_assert_held_write(&tree->lock);

	validate_extent_map(fs_info, new);

	WARN_ON(cur->flags & EXTENT_FLAG_PINNED);
	ASSERT(extent_map_in_tree(cur));
	if (!(cur->flags & EXTENT_FLAG_LOGGING))
		list_del_init(&cur->list);
	rb_replace_node(&cur->rb_node, &new->rb_node, &tree->root);
	RB_CLEAR_NODE(&cur->rb_node);

	setup_extent_mapping(inode, new, modified);
}

static struct extent_map *next_extent_map(const struct extent_map *em)
{
	struct rb_node *next;

	next = rb_next(&em->rb_node);
	if (!next)
		return NULL;
	return container_of(next, struct extent_map, rb_node);
}

static struct extent_map *prev_extent_map(struct extent_map *em)
{
	struct rb_node *prev;

	prev = rb_prev(&em->rb_node);
	if (!prev)
		return NULL;
	return container_of(prev, struct extent_map, rb_node);
}

/*
 * Helper for btrfs_get_extent.  Given an existing extent in the tree,
 * the existing extent is the nearest extent to map_start,
 * and an extent that you want to insert, deal with overlap and insert
 * the best fitted new extent into the tree.
 */
static noinline int merge_extent_mapping(struct btrfs_inode *inode,
					 struct extent_map *existing,
					 struct extent_map *em,
					 u64 map_start)
{
	struct extent_map *prev;
	struct extent_map *next;
	u64 start;
	u64 end;
	u64 start_diff;

	if (map_start < em->start || map_start >= extent_map_end(em))
		return -EINVAL;

	if (existing->start > map_start) {
		next = existing;
		prev = prev_extent_map(next);
	} else {
		prev = existing;
		next = next_extent_map(prev);
	}

	start = prev ? extent_map_end(prev) : em->start;
	start = max_t(u64, start, em->start);
	end = next ? next->start : extent_map_end(em);
	end = min_t(u64, end, extent_map_end(em));
	start_diff = start - em->start;
	em->start = start;
	em->len = end - start;
	if (em->disk_bytenr < EXTENT_MAP_LAST_BYTE && !extent_map_is_compressed(em))
		em->offset += start_diff;
	return add_extent_mapping(inode, em, 0);
}

/*
 * Add extent mapping into an inode's extent map tree.
 *
 * @inode:    target inode
 * @em_in:    extent we are inserting
 * @start:    start of the logical range btrfs_get_extent() is requesting
 * @len:      length of the logical range btrfs_get_extent() is requesting
 *
 * Note that @em_in's range may be different from [start, start+len),
 * but they must be overlapped.
 *
 * Insert @em_in into the inode's extent map tree. In case there is an
 * overlapping range, handle the -EEXIST by either:
 * a) Returning the existing extent in @em_in if @start is within the
 *    existing em.
 * b) Merge the existing extent with @em_in passed in.
 *
 * Return 0 on success, otherwise -EEXIST.
 *
 */
int btrfs_add_extent_mapping(struct btrfs_inode *inode,
			     struct extent_map **em_in, u64 start, u64 len)
{
	int ret;
	struct extent_map *em = *em_in;
	struct btrfs_fs_info *fs_info = inode->root->fs_info;

	/*
	 * Tree-checker should have rejected any inline extent with non-zero
	 * file offset. Here just do a sanity check.
	 */
	if (em->disk_bytenr == EXTENT_MAP_INLINE)
		ASSERT(em->start == 0);

	ret = add_extent_mapping(inode, em, 0);
	/* it is possible that someone inserted the extent into the tree
	 * while we had the lock dropped.  It is also possible that
	 * an overlapping map exists in the tree
	 */
	if (ret == -EEXIST) {
		struct extent_map *existing;

		existing = search_extent_mapping(&inode->extent_tree, start, len);

		trace_btrfs_handle_em_exist(fs_info, existing, em, start, len);

		/*
		 * existing will always be non-NULL, since there must be
		 * extent causing the -EEXIST.
		 */
		if (start >= existing->start &&
		    start < extent_map_end(existing)) {
			free_extent_map(em);
			*em_in = existing;
			ret = 0;
		} else {
			u64 orig_start = em->start;
			u64 orig_len = em->len;

			/*
			 * The existing extent map is the one nearest to
			 * the [start, start + len) range which overlaps
			 */
			ret = merge_extent_mapping(inode, existing, em, start);
			if (WARN_ON(ret)) {
				free_extent_map(em);
				*em_in = NULL;
				btrfs_warn(fs_info,
"extent map merge error existing [%llu, %llu) with em [%llu, %llu) start %llu",
					   existing->start, extent_map_end(existing),
					   orig_start, orig_start + orig_len, start);
			}
			free_extent_map(existing);
		}
	}

	ASSERT(ret == 0 || ret == -EEXIST);
	return ret;
}

/*
 * Drop all extent maps from a tree in the fastest possible way, rescheduling
 * if needed. This avoids searching the tree, from the root down to the first
 * extent map, before each deletion.
 */
static void drop_all_extent_maps_fast(struct btrfs_inode *inode)
{
	struct extent_map_tree *tree = &inode->extent_tree;
	struct rb_node *node;

	write_lock(&tree->lock);
	node = rb_first(&tree->root);
	while (node) {
		struct extent_map *em;
		struct rb_node *next = rb_next(node);

		em = rb_entry(node, struct extent_map, rb_node);
		em->flags &= ~(EXTENT_FLAG_PINNED | EXTENT_FLAG_LOGGING);
		remove_extent_mapping(inode, em);
		free_extent_map(em);

		if (cond_resched_rwlock_write(&tree->lock))
			node = rb_first(&tree->root);
		else
			node = next;
	}
	write_unlock(&tree->lock);
}

/*
 * Drop all extent maps in a given range.
 *
 * @inode:       The target inode.
 * @start:       Start offset of the range.
 * @end:         End offset of the range (inclusive value).
 * @skip_pinned: Indicate if pinned extent maps should be ignored or not.
 *
 * This drops all the extent maps that intersect the given range [@start, @end].
 * Extent maps that partially overlap the range and extend behind or beyond it,
 * are split.
 * The caller should have locked an appropriate file range in the inode's io
 * tree before calling this function.
 */
void btrfs_drop_extent_map_range(struct btrfs_inode *inode, u64 start, u64 end,
				 bool skip_pinned)
{
	struct extent_map *split;
	struct extent_map *split2;
	struct extent_map *em;
	struct extent_map_tree *em_tree = &inode->extent_tree;
	u64 len = end - start + 1;

	WARN_ON(end < start);
	if (end == (u64)-1) {
		if (start == 0 && !skip_pinned) {
			drop_all_extent_maps_fast(inode);
			return;
		}
		len = (u64)-1;
	} else {
		/* Make end offset exclusive for use in the loop below. */
		end++;
	}

	/*
	 * It's ok if we fail to allocate the extent maps, see the comment near
	 * the bottom of the loop below. We only need two spare extent maps in
	 * the worst case, where the first extent map that intersects our range
	 * starts before the range and the last extent map that intersects our
	 * range ends after our range (and they might be the same extent map),
	 * because we need to split those two extent maps at the boundaries.
	 */
	split = alloc_extent_map();
	split2 = alloc_extent_map();

	write_lock(&em_tree->lock);
	em = lookup_extent_mapping(em_tree, start, len);

	while (em) {
		/* extent_map_end() returns exclusive value (last byte + 1). */
		const u64 em_end = extent_map_end(em);
		struct extent_map *next_em = NULL;
		u64 gen;
		unsigned long flags;
		bool modified;

		if (em_end < end) {
			next_em = next_extent_map(em);
			if (next_em) {
				if (next_em->start < end)
					refcount_inc(&next_em->refs);
				else
					next_em = NULL;
			}
		}

		if (skip_pinned && (em->flags & EXTENT_FLAG_PINNED)) {
			start = em_end;
			goto next;
		}

		flags = em->flags;
		/*
		 * In case we split the extent map, we want to preserve the
		 * EXTENT_FLAG_LOGGING flag on our extent map, but we don't want
		 * it on the new extent maps.
		 */
		em->flags &= ~(EXTENT_FLAG_PINNED | EXTENT_FLAG_LOGGING);
		modified = !list_empty(&em->list);

		/*
		 * The extent map does not cross our target range, so no need to
		 * split it, we can remove it directly.
		 */
		if (em->start >= start && em_end <= end)
			goto remove_em;

		gen = em->generation;

		if (em->start < start) {
			if (!split) {
				split = split2;
				split2 = NULL;
				if (!split)
					goto remove_em;
			}
			split->start = em->start;
			split->len = start - em->start;

			if (em->disk_bytenr < EXTENT_MAP_LAST_BYTE) {
				split->disk_bytenr = em->disk_bytenr;
				split->disk_num_bytes = em->disk_num_bytes;
				split->offset = em->offset;
				split->ram_bytes = em->ram_bytes;
			} else {
				split->disk_bytenr = em->disk_bytenr;
				split->disk_num_bytes = 0;
				split->offset = 0;
				split->ram_bytes = split->len;
			}

			split->generation = gen;
			split->flags = flags;
			replace_extent_mapping(inode, em, split, modified);
			free_extent_map(split);
			split = split2;
			split2 = NULL;
		}
		if (em_end > end) {
			if (!split) {
				split = split2;
				split2 = NULL;
				if (!split)
					goto remove_em;
			}
			split->start = end;
			split->len = em_end - end;
			split->disk_bytenr = em->disk_bytenr;
			split->flags = flags;
			split->generation = gen;

			if (em->disk_bytenr < EXTENT_MAP_LAST_BYTE) {
				split->disk_num_bytes = em->disk_num_bytes;
				split->offset = em->offset + end - em->start;
				split->ram_bytes = em->ram_bytes;
			} else {
				split->disk_num_bytes = 0;
				split->offset = 0;
				split->ram_bytes = split->len;
			}

			if (extent_map_in_tree(em)) {
				replace_extent_mapping(inode, em, split, modified);
			} else {
				int ret;

				ret = add_extent_mapping(inode, split, modified);
				/* Logic error, shouldn't happen. */
				ASSERT(ret == 0);
				if (WARN_ON(ret != 0) && modified)
					btrfs_set_inode_full_sync(inode);
			}
			free_extent_map(split);
			split = NULL;
		}
remove_em:
		if (extent_map_in_tree(em)) {
			/*
			 * If the extent map is still in the tree it means that
			 * either of the following is true:
			 *
			 * 1) It fits entirely in our range (doesn't end beyond
			 *    it or starts before it);
			 *
			 * 2) It starts before our range and/or ends after our
			 *    range, and we were not able to allocate the extent
			 *    maps for split operations, @split and @split2.
			 *
			 * If we are at case 2) then we just remove the entire
			 * extent map - this is fine since if anyone needs it to
			 * access the subranges outside our range, will just
			 * load it again from the subvolume tree's file extent
			 * item. However if the extent map was in the list of
			 * modified extents, then we must mark the inode for a
			 * full fsync, otherwise a fast fsync will miss this
			 * extent if it's new and needs to be logged.
			 */
			if ((em->start < start || em_end > end) && modified) {
				ASSERT(!split);
				btrfs_set_inode_full_sync(inode);
			}
			remove_extent_mapping(inode, em);
		}

		/*
		 * Once for the tree reference (we replaced or removed the
		 * extent map from the tree).
		 */
		free_extent_map(em);
next:
		/* Once for us (for our lookup reference). */
		free_extent_map(em);

		em = next_em;
	}

	write_unlock(&em_tree->lock);

	free_extent_map(split);
	free_extent_map(split2);
}

/*
 * Replace a range in the inode's extent map tree with a new extent map.
 *
 * @inode:      The target inode.
 * @new_em:     The new extent map to add to the inode's extent map tree.
 * @modified:   Indicate if the new extent map should be added to the list of
 *              modified extents (for fast fsync tracking).
 *
 * Drops all the extent maps in the inode's extent map tree that intersect the
 * range of the new extent map and adds the new extent map to the tree.
 * The caller should have locked an appropriate file range in the inode's io
 * tree before calling this function.
 */
int btrfs_replace_extent_map_range(struct btrfs_inode *inode,
				   struct extent_map *new_em,
				   bool modified)
{
	const u64 end = new_em->start + new_em->len - 1;
	struct extent_map_tree *tree = &inode->extent_tree;
	int ret;

	ASSERT(!extent_map_in_tree(new_em));

	/*
	 * The caller has locked an appropriate file range in the inode's io
	 * tree, but getting -EEXIST when adding the new extent map can still
	 * happen in case there are extents that partially cover the range, and
	 * this is due to two tasks operating on different parts of the extent.
	 * See commit 18e83ac75bfe67 ("Btrfs: fix unexpected EEXIST from
	 * btrfs_get_extent") for an example and details.
	 */
	do {
		btrfs_drop_extent_map_range(inode, new_em->start, end, false);
		write_lock(&tree->lock);
		ret = add_extent_mapping(inode, new_em, modified);
		write_unlock(&tree->lock);
	} while (ret == -EEXIST);

	return ret;
}

/*
 * Split off the first pre bytes from the extent_map at [start, start + len],
 * and set the block_start for it to new_logical.
 *
 * This function is used when an ordered_extent needs to be split.
 */
int split_extent_map(struct btrfs_inode *inode, u64 start, u64 len, u64 pre,
		     u64 new_logical)
{
	struct extent_map_tree *em_tree = &inode->extent_tree;
	struct extent_map *em;
	struct extent_map *split_pre = NULL;
	struct extent_map *split_mid = NULL;
	int ret = 0;
	unsigned long flags;

	ASSERT(pre != 0);
	ASSERT(pre < len);

	split_pre = alloc_extent_map();
	if (!split_pre)
		return -ENOMEM;
	split_mid = alloc_extent_map();
	if (!split_mid) {
		ret = -ENOMEM;
		goto out_free_pre;
	}

	lock_extent(&inode->io_tree, start, start + len - 1, NULL);
	write_lock(&em_tree->lock);
	em = lookup_extent_mapping(em_tree, start, len);
	if (!em) {
		ret = -EIO;
		goto out_unlock;
	}

	ASSERT(em->len == len);
	ASSERT(!extent_map_is_compressed(em));
	ASSERT(em->disk_bytenr < EXTENT_MAP_LAST_BYTE);
	ASSERT(em->flags & EXTENT_FLAG_PINNED);
	ASSERT(!(em->flags & EXTENT_FLAG_LOGGING));
	ASSERT(!list_empty(&em->list));

	flags = em->flags;
	em->flags &= ~EXTENT_FLAG_PINNED;

	/* First, replace the em with a new extent_map starting from * em->start */
	split_pre->start = em->start;
	split_pre->len = pre;
	split_pre->disk_bytenr = new_logical;
	split_pre->disk_num_bytes = split_pre->len;
	split_pre->offset = 0;
	split_pre->ram_bytes = split_pre->len;
	split_pre->flags = flags;
	split_pre->generation = em->generation;

	replace_extent_mapping(inode, em, split_pre, 1);

	/*
	 * Now we only have an extent_map at:
	 *     [em->start, em->start + pre]
	 */

	/* Insert the middle extent_map. */
	split_mid->start = em->start + pre;
	split_mid->len = em->len - pre;
	split_mid->disk_bytenr = extent_map_block_start(em) + pre;
	split_mid->disk_num_bytes = split_mid->len;
	split_mid->offset = 0;
	split_mid->ram_bytes = split_mid->len;
	split_mid->flags = flags;
	split_mid->generation = em->generation;
	add_extent_mapping(inode, split_mid, 1);

	/* Once for us */
	free_extent_map(em);
	/* Once for the tree */
	free_extent_map(em);

out_unlock:
	write_unlock(&em_tree->lock);
	unlock_extent(&inode->io_tree, start, start + len - 1, NULL);
	free_extent_map(split_mid);
out_free_pre:
	free_extent_map(split_pre);
	return ret;
}

struct btrfs_em_shrink_ctx {
	long nr_to_scan;
	long scanned;
	u64 last_ino;
	u64 last_root;
};

static long btrfs_scan_inode(struct btrfs_inode *inode, struct btrfs_em_shrink_ctx *ctx)
{
	const u64 cur_fs_gen = btrfs_get_fs_generation(inode->root->fs_info);
	struct extent_map_tree *tree = &inode->extent_tree;
	long nr_dropped = 0;
	struct rb_node *node;

	/*
	 * Take the mmap lock so that we serialize with the inode logging phase
	 * of fsync because we may need to set the full sync flag on the inode,
	 * in case we have to remove extent maps in the tree's list of modified
	 * extents. If we set the full sync flag in the inode while an fsync is
	 * in progress, we may risk missing new extents because before the flag
	 * is set, fsync decides to only wait for writeback to complete and then
	 * during inode logging it sees the flag set and uses the subvolume tree
	 * to find new extents, which may not be there yet because ordered
	 * extents haven't completed yet.
	 *
	 * We also do a try lock because otherwise we could deadlock. This is
	 * because the shrinker for this filesystem may be invoked while we are
	 * in a path that is holding the mmap lock in write mode. For example in
	 * a reflink operation while COWing an extent buffer, when allocating
	 * pages for a new extent buffer and under memory pressure, the shrinker
	 * may be invoked, and therefore we would deadlock by attempting to read
	 * lock the mmap lock while we are holding already a write lock on it.
	 */
	if (!down_read_trylock(&inode->i_mmap_lock))
		return 0;

<<<<<<< HEAD
	/*
	 * We want to be fast because we can be called from any path trying to
	 * allocate memory, so if the lock is busy we don't want to spend time
	 * waiting for it - either some task is about to do IO for the inode or
	 * we may have another task shrinking extent maps, here in this code, so
	 * skip this inode.
	 */
	if (!write_trylock(&tree->lock)) {
		up_read(&inode->i_mmap_lock);
		return 0;
	}

	node = rb_first_cached(&tree->map);
=======
	write_lock(&tree->lock);
	node = rb_first(&tree->root);
>>>>>>> 8e786054
	while (node) {
		struct rb_node *next = rb_next(node);
		struct extent_map *em;

		em = rb_entry(node, struct extent_map, rb_node);
<<<<<<< HEAD
		node = rb_next(node);
		ctx->scanned++;
=======
		(*scanned)++;
>>>>>>> 8e786054

		if (em->flags & EXTENT_FLAG_PINNED)
			goto next;

		/*
		 * If the inode is in the list of modified extents (new) and its
		 * generation is the same (or is greater than) the current fs
		 * generation, it means it was not yet persisted so we have to
		 * set the full sync flag so that the next fsync will not miss
		 * it.
		 */
		if (!list_empty(&em->list) && em->generation >= cur_fs_gen)
			btrfs_set_inode_full_sync(inode);

		remove_extent_mapping(inode, em);
		trace_btrfs_extent_map_shrinker_remove_em(inode, em);
		/* Drop the reference for the tree. */
		free_extent_map(em);
		nr_dropped++;
next:
		if (ctx->scanned >= ctx->nr_to_scan)
			break;

		/*
		 * Stop if we need to reschedule or there's contention on the
		 * lock. This is to avoid slowing other tasks trying to take the
		 * lock and because the shrinker might be called during a memory
		 * allocation path and we want to avoid taking a very long time
		 * and slowing down all sorts of tasks.
		 */
<<<<<<< HEAD
		if (need_resched() || rwlock_needbreak(&tree->lock))
			break;
=======
		if (cond_resched_rwlock_write(&tree->lock))
			node = rb_first(&tree->root);
		else
			node = next;
>>>>>>> 8e786054
	}
	write_unlock(&tree->lock);
	up_read(&inode->i_mmap_lock);

	return nr_dropped;
}

static long btrfs_scan_root(struct btrfs_root *root, struct btrfs_em_shrink_ctx *ctx)
{
	struct btrfs_inode *inode;
	long nr_dropped = 0;
	u64 min_ino = ctx->last_ino + 1;

	inode = btrfs_find_first_inode(root, min_ino);
	while (inode) {
		nr_dropped += btrfs_scan_inode(inode, ctx);

		min_ino = btrfs_ino(inode) + 1;
		ctx->last_ino = btrfs_ino(inode);
		btrfs_add_delayed_iput(inode);

		if (ctx->scanned >= ctx->nr_to_scan)
			break;

		/*
		 * We may be called from memory allocation paths, so we don't
		 * want to take too much time and slowdown tasks.
		 */
		if (need_resched())
			break;

		inode = btrfs_find_first_inode(root, min_ino);
	}

	if (inode) {
		/*
		 * There are still inodes in this root or we happened to process
		 * the last one and reached the scan limit. In either case set
		 * the current root to this one, so we'll resume from the next
		 * inode if there is one or we will find out this was the last
		 * one and move to the next root.
		 */
		ctx->last_root = btrfs_root_id(root);
	} else {
		/*
		 * No more inodes in this root, set extent_map_shrinker_last_ino to 0 so
		 * that when processing the next root we start from its first inode.
		 */
		ctx->last_ino = 0;
		ctx->last_root = btrfs_root_id(root) + 1;
	}

	return nr_dropped;
}

long btrfs_free_extent_maps(struct btrfs_fs_info *fs_info, long nr_to_scan)
{
	struct btrfs_em_shrink_ctx ctx;
	u64 start_root_id;
	u64 next_root_id;
	bool cycled = false;
	long nr_dropped = 0;

	ctx.scanned = 0;
	ctx.nr_to_scan = nr_to_scan;

	/*
	 * In case we have multiple tasks running this shrinker, make the next
	 * one start from the next inode in case it starts before we finish.
	 */
	spin_lock(&fs_info->extent_map_shrinker_lock);
	ctx.last_ino = fs_info->extent_map_shrinker_last_ino;
	fs_info->extent_map_shrinker_last_ino++;
	ctx.last_root = fs_info->extent_map_shrinker_last_root;
	spin_unlock(&fs_info->extent_map_shrinker_lock);

	start_root_id = ctx.last_root;
	next_root_id = ctx.last_root;

	if (trace_btrfs_extent_map_shrinker_scan_enter_enabled()) {
		s64 nr = percpu_counter_sum_positive(&fs_info->evictable_extent_maps);

		trace_btrfs_extent_map_shrinker_scan_enter(fs_info, nr_to_scan,
							   nr, ctx.last_root,
							   ctx.last_ino);
	}

	/*
	 * We may be called from memory allocation paths, so we don't want to
	 * take too much time and slowdown tasks, so stop if we need reschedule.
	 */
	while (ctx.scanned < ctx.nr_to_scan && !need_resched()) {
		struct btrfs_root *root;
		unsigned long count;

		spin_lock(&fs_info->fs_roots_radix_lock);
		count = radix_tree_gang_lookup(&fs_info->fs_roots_radix,
					       (void **)&root,
					       (unsigned long)next_root_id, 1);
		if (count == 0) {
			spin_unlock(&fs_info->fs_roots_radix_lock);
			if (start_root_id > 0 && !cycled) {
				next_root_id = 0;
				ctx.last_root = 0;
				ctx.last_ino = 0;
				cycled = true;
				continue;
			}
			break;
		}
		next_root_id = btrfs_root_id(root) + 1;
		root = btrfs_grab_root(root);
		spin_unlock(&fs_info->fs_roots_radix_lock);

		if (!root)
			continue;

		if (is_fstree(btrfs_root_id(root)))
			nr_dropped += btrfs_scan_root(root, &ctx);

		btrfs_put_root(root);
	}

	/*
	 * In case of multiple tasks running this extent map shrinking code this
	 * isn't perfect but it's simple and silences things like KCSAN. It's
	 * not possible to know which task made more progress because we can
	 * cycle back to the first root and first inode if it's not the first
	 * time the shrinker ran, see the above logic. Also a task that started
	 * later may finish ealier than another task and made less progress. So
	 * make this simple and update to the progress of the last task that
	 * finished, with the occasional possiblity of having two consecutive
	 * runs of the shrinker process the same inodes.
	 */
	spin_lock(&fs_info->extent_map_shrinker_lock);
	fs_info->extent_map_shrinker_last_ino = ctx.last_ino;
	fs_info->extent_map_shrinker_last_root = ctx.last_root;
	spin_unlock(&fs_info->extent_map_shrinker_lock);

	if (trace_btrfs_extent_map_shrinker_scan_exit_enabled()) {
		s64 nr = percpu_counter_sum_positive(&fs_info->evictable_extent_maps);

		trace_btrfs_extent_map_shrinker_scan_exit(fs_info, nr_dropped,
							  nr, ctx.last_root,
							  ctx.last_ino);
	}

	return nr_dropped;
}<|MERGE_RESOLUTION|>--- conflicted
+++ resolved
@@ -1146,7 +1146,6 @@
 	if (!down_read_trylock(&inode->i_mmap_lock))
 		return 0;
 
-<<<<<<< HEAD
 	/*
 	 * We want to be fast because we can be called from any path trying to
 	 * allocate memory, so if the lock is busy we don't want to spend time
@@ -1159,22 +1158,13 @@
 		return 0;
 	}
 
-	node = rb_first_cached(&tree->map);
-=======
-	write_lock(&tree->lock);
 	node = rb_first(&tree->root);
->>>>>>> 8e786054
 	while (node) {
 		struct rb_node *next = rb_next(node);
 		struct extent_map *em;
 
 		em = rb_entry(node, struct extent_map, rb_node);
-<<<<<<< HEAD
-		node = rb_next(node);
 		ctx->scanned++;
-=======
-		(*scanned)++;
->>>>>>> 8e786054
 
 		if (em->flags & EXTENT_FLAG_PINNED)
 			goto next;
@@ -1205,15 +1195,9 @@
 		 * allocation path and we want to avoid taking a very long time
 		 * and slowing down all sorts of tasks.
 		 */
-<<<<<<< HEAD
 		if (need_resched() || rwlock_needbreak(&tree->lock))
 			break;
-=======
-		if (cond_resched_rwlock_write(&tree->lock))
-			node = rb_first(&tree->root);
-		else
-			node = next;
->>>>>>> 8e786054
+		node = next;
 	}
 	write_unlock(&tree->lock);
 	up_read(&inode->i_mmap_lock);
