--- conflicted
+++ resolved
@@ -19,17 +19,11 @@
 int dlm_recover_directory_wait(struct dlm_ls *ls, uint64_t seq);
 int dlm_recover_locks_wait(struct dlm_ls *ls, uint64_t seq);
 int dlm_recover_done_wait(struct dlm_ls *ls, uint64_t seq);
-<<<<<<< HEAD
-int dlm_recover_masters(struct dlm_ls *ls, uint64_t seq);
-int dlm_recover_master_reply(struct dlm_ls *ls, const struct dlm_rcom *rc);
-int dlm_recover_locks(struct dlm_ls *ls, uint64_t seq);
-=======
 int dlm_recover_masters(struct dlm_ls *ls, uint64_t seq,
 			const struct list_head *root_list);
 int dlm_recover_master_reply(struct dlm_ls *ls, const struct dlm_rcom *rc);
 int dlm_recover_locks(struct dlm_ls *ls, uint64_t seq,
 		      const struct list_head *root_list);
->>>>>>> 0c383648
 void dlm_recovered_lock(struct dlm_rsb *r);
 void dlm_clear_toss(struct dlm_ls *ls);
 void dlm_recover_rsbs(struct dlm_ls *ls, const struct list_head *root_list);
