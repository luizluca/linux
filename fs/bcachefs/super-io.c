--- conflicted
+++ resolved
@@ -715,15 +715,9 @@
 			opt_set(*opts, nochanges, true);
 	}
 
-<<<<<<< HEAD
-	if (IS_ERR(sb->bdev_handle)) {
-		ret = PTR_ERR(sb->bdev_handle);
-		goto err;
-=======
 	if (IS_ERR(sb->s_bdev_file)) {
 		ret = PTR_ERR(sb->s_bdev_file);
-		goto out;
->>>>>>> 40ebc18b
+		goto err;
 	}
 	sb->bdev = file_bdev(sb->s_bdev_file);
 
